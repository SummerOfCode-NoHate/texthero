--- conflicted
+++ resolved
@@ -250,10 +250,6 @@
     s_out = representation_series_to_flat_series(
         s_out, fill_missing_with=0.0, index=s.index
     )
-<<<<<<< HEAD
-    s[~s.isna()] = pd.Series(tfidf.fit_transform(s[~s.isna()]).toarray().tolist(), index=s[~s.isna()].index)
-=======
->>>>>>> 1d4d5a02
 
     if return_feature_names:
         return s_out, feature_names
