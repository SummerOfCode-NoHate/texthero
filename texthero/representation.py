--- conflicted
+++ resolved
@@ -35,19 +35,6 @@
 """
 
 
-<<<<<<< HEAD
-def _check_is_valid_DocumentTermDF(df: Union[pd.DataFrame, pd.Series]) -> bool:
-    """
-    Check if the given Pandas Series is a Document Term DF.
-
-    Returns true if input is Document Term DF, else False.
-
-    """
-    return isinstance(df, pd.DataFrame) and isinstance(df.columns, pd.MultiIndex)
-
-
-=======
->>>>>>> b7827ca3
 # Warning message for not-tokenized inputs
 _not_tokenized_warning_message = (
     "It seems like the given Pandas Series s is not tokenized. This"
@@ -73,15 +60,9 @@
     """
     Represent a text-based Pandas Series using count.
 
-<<<<<<< HEAD
-    Return a Document Term DataFrame with the
-    number of occurences of a document's words for every
-    document.
-=======
     Rows of the returned DataFrame represent documents whereas 
     columns are terms. The value in the cell document-term is
     the number of the term in this document. The output is sparse.
->>>>>>> b7827ca3
     TODO add tutorial link
 
     The input Series should already be tokenized. If not, it will
@@ -117,25 +98,14 @@
     >>> import pandas as pd
     >>> s = pd.Series(["Sentence one", "Sentence two"]).pipe(hero.tokenize)
     >>> hero.count(s) # doctest: +SKIP
-<<<<<<< HEAD
-         count        
-      Sentence one two
-    0        1   1   0
-    1        1   0   1
-=======
        Sentence  one  two
     0         1    1    0
     1         1    0    1
->>>>>>> b7827ca3
    
     See Also
     --------
 
-<<<<<<< HEAD
-    Document Term DataFrame: TODO add tutorial link
-=======
     TODO add tutorial link
->>>>>>> b7827ca3
     """
     # TODO. Can be rewritten without sklearn.
 
@@ -155,17 +125,8 @@
 
     tf_vectors_csr = tf.fit_transform(s)
 
-<<<<<<< HEAD
-    multiindexed_columns = pd.MultiIndex.from_tuples(
-        [("count", word) for word in tf.get_feature_names()]
-    )
-
-    return pd.DataFrame.sparse.from_spmatrix(
-        tf_vectors_csr, s.index, multiindexed_columns
-=======
     return pd.DataFrame.sparse.from_spmatrix(
         tf_vectors_csr, s.index, tf.get_feature_names()
->>>>>>> b7827ca3
     )
 
 
@@ -175,15 +136,9 @@
     """
     Represent a text-based Pandas Series using Term Frequency.
 
-<<<<<<< HEAD
-    Return a Document Term DataFrame with the
-    term frequencies of the terms for every
-    document. The output is sparse.
-=======
     Rows of the returned DataFrame represent documents whereas columns are
     terms. The value in the cell document-term is the frequency of the
     term in this document. The output is sparse.
->>>>>>> b7827ca3
     TODO add tutorial link
 
     The input Series should already be tokenized. If not, it will
@@ -214,7 +169,6 @@
     --------
     >>> import texthero as hero
     >>> import pandas as pd
-<<<<<<< HEAD
     >>> s = pd.Series(["Text Text of doc one", "Text of of doc two", "Aha hi bnd one"]).pipe(hero.tokenize)
     >>> hero.term_frequency(s)  # doctest: +SKIP
     term_frequency                                      
@@ -225,18 +179,7 @@
 
     See Also
     --------
-    Document Term DataFrame: TODO add tutorial link
-=======
-    >>> s = pd.Series(["Sentence one hey", "Sentence two"]).pipe(hero.tokenize)
-    >>> hero.term_frequency(s) # doctest: +SKIP              
-            Sentence  hey  one  two
-    0            0.2  0.2  0.2  0.0
-    1            0.2  0.0  0.0  0.2
-
-    See Also
-    --------
     TODO add tutorial link
->>>>>>> b7827ca3
     """
     # Term frequency is just the word counts for each document
     # with each document divided by the number of terms in the
@@ -250,19 +193,6 @@
     )
     return s_term_frequency
 
-<<<<<<< HEAD
-=======
-    tf_vectors_csr = tf.fit_transform(s)
-    tf_vectors_coo = coo_matrix(tf_vectors_csr)
-
-    total_count_coo = np.sum(tf_vectors_coo)
-    frequency_coo = np.divide(tf_vectors_coo, total_count_coo)
-
-    return pd.DataFrame.sparse.from_spmatrix(
-        frequency_coo, s.index, tf.get_feature_names()
-    )
-
->>>>>>> b7827ca3
 
 def tfidf(s: pd.Series, max_features=None, min_df=1, max_df=1.0,) -> pd.DataFrame:
     """
@@ -288,23 +218,11 @@
 
     Finally, tf-idf(document d, term t) = tf(d, t) * idf(t).
 
-<<<<<<< HEAD
-    Different from the `sklearn-implementation of 
-    tfidf <https://scikit-learn.org/stable/modules/generated/sklearn.feature_
-    extraction.text.TfidfVectorizer.html>`, this function does *not* normalize
-    the output in any way, so the result is exactly what you get applying the
-    formula described above.
-
-    Return a Document Term DataFrame with the
-    tfidf of every word in the document. The output is sparse.
-    TODO add tutorial link
-=======
     Different from the `sklearn-implementation of tfidf
     <https://scikit-learn.org/stable/modules/generated/sklearn.feature_
     extraction.text.TfidfVectorizer.html>`, this function does *not* 
     normalize the output in any way, so the result is exactly what you 
     get applying the formula described above.
->>>>>>> b7827ca3
 
     The input Series should already be tokenized. If not, it will
     be tokenized before tfidf is calculated.
@@ -335,12 +253,7 @@
     >>> import texthero as hero
     >>> import pandas as pd
     >>> s = pd.Series(["Hi Bye", "Test Bye Bye"]).pipe(hero.tokenize)
-<<<<<<< HEAD
-    >>> hero.tfidf(s) # doctest: +SKIP
-      tfidf                    
-=======
     >>> hero.tfidf(s) # doctest: +SKIP                    
->>>>>>> b7827ca3
         Bye        Hi      Test
     0   1.0  1.405465  0.000000
     1   2.0  0.000000  1.405465
@@ -349,11 +262,7 @@
     --------
     `TF-IDF on Wikipedia <https://en.wikipedia.org/wiki/Tf-idf>`_
 
-<<<<<<< HEAD
-    Document Term DataFrame: TODO add tutorial link
-=======
     TODO add tutorial link
->>>>>>> b7827ca3
     """
 
     # Check if input is tokenized. Else, print warning and tokenize.
@@ -373,17 +282,8 @@
 
     tfidf_vectors_csr = tfidf.fit_transform(s)
 
-<<<<<<< HEAD
-    multiindexed_columns = pd.MultiIndex.from_tuples(
-        [("tfidf", word) for word in tfidf.get_feature_names()]
-    )
-
-    return pd.DataFrame.sparse.from_spmatrix(
-        tfidf_vectors_csr, s.index, multiindexed_columns
-=======
     return pd.DataFrame.sparse.from_spmatrix(
         tfidf_vectors_csr, s.index, tfidf.get_feature_names()
->>>>>>> b7827ca3
     )
 
 
@@ -393,11 +293,7 @@
 
 
 def pca(
-<<<<<<< HEAD
-    s: Union[pd.Series, pd.DataFrame], n_components=2, random_state=None
-=======
     input_matrix: Union[pd.Series, pd.DataFrame], n_components=2, random_state=None
->>>>>>> b7827ca3
 ) -> pd.Series:
     """
     Perform principal component analysis on the given input.
@@ -421,20 +317,12 @@
     represented to a matrix form.
 
     PCA cannot directly handle sparse input, so when calling pca on a
-<<<<<<< HEAD
-    DocumentTermDF, the input has to be expanded which can lead to
-=======
     sparse DataFrame, the input has to be expanded which can lead to
->>>>>>> b7827ca3
     memory problems with big datasets.
 
     Parameters
     ----------
-<<<<<<< HEAD
-    s : Pandas Series (VectorSeries) or MultiIndex Sparse DataFrame (DocumentTermDF)
-=======
     input_matrix : Pandas Series (VectorSeries) or DataFrame
->>>>>>> b7827ca3
 
     n_components : int or str, optional, default=2
         Number of components to keep (dimensionality of output vectors).
@@ -474,8 +362,6 @@
     """
     # Default n_components=2 to enable users to easily plot the results.
     pca = PCA(n_components=n_components, random_state=random_state, copy=False)
-<<<<<<< HEAD
-=======
 
     if isinstance(input_matrix, pd.DataFrame):
         values = input_matrix.values
@@ -483,23 +369,10 @@
         values = list(input_matrix)
 
     return pd.Series(list(pca.fit_transform(values)), index=input_matrix.index)
->>>>>>> b7827ca3
-
-    if _check_is_valid_DocumentTermDF(s):
-        values = s.values
-    else:
-        values = list(s)
-
-    return pd.Series(list(pca.fit_transform(values)), index=s.index)
-
-<<<<<<< HEAD
-
-def nmf(
-    s: Union[pd.Series, pd.DataFrame], n_components=2, random_state=None
-=======
+
+
 def nmf(
     input_matrix: Union[pd.Series, pd.DataFrame], n_components=2, random_state=None
->>>>>>> b7827ca3
 ) -> pd.Series:
     """
     Performs non-negative matrix factorization on the given input.
@@ -519,19 +392,11 @@
     the topics.
 
     NMF can directly handle sparse input, so when calling nmf on a
-<<<<<<< HEAD
-    DocumentTermDF, the advantage of sparseness is kept.
-
-    Parameters
-    ----------
-    s : Pandas Series (VectorSeries) or MultiIndex Sparse DataFrame (DocumentTermDF)
-=======
     sparse DataFrame, the advantage of sparseness is kept.
 
     Parameters
     ----------
     input_matrix : Pandas Series (VectorSeries) or DataFrame
->>>>>>> b7827ca3
 
     n_components : int, optinal, default=2
         Number of components to keep (dimensionality of output vectors).
@@ -574,19 +439,6 @@
     # Default n_components=2 to enable users to easily plot the results.
     nmf = NMF(n_components=n_components, init="random", random_state=random_state,)
 
-<<<<<<< HEAD
-    if _check_is_valid_DocumentTermDF(s):
-        s_coo = s.sparse.to_coo()
-        s_for_vectorization = s_coo.astype("float64")
-    else:
-        s_for_vectorization = list(s)
-
-    return pd.Series(list(nmf.fit_transform(s_for_vectorization)), index=s.index)
-
-
-def tsne(
-    s: Union[pd.Series, pd.DataFrame],
-=======
     if isinstance(input_matrix, pd.DataFrame):
         input_matrix_coo = input_matrix.sparse.to_coo()
         input_matrix_for_vectorization = input_matrix_coo.astype("float64")
@@ -601,7 +453,6 @@
 
 def tsne(
     input_matrix: Union[pd.Series, pd.DataFrame],
->>>>>>> b7827ca3
     n_components=2,
     perplexity=30.0,
     learning_rate=200.0,
@@ -626,19 +477,11 @@
     documents are preserved.
 
     T-SNE can directly handle sparse input, so when calling tsne on a
-<<<<<<< HEAD
-    DocumentTermDF, the advantage of sparseness is kept.
-
-    Parameters
-    ----------
-    s : Pandas Series (VectorSeries) or MultiIndex Sparse DataFrame (DocumentTermDF)
-=======
     sparse DataFrame, the advantage of sparseness is kept.
 
     Parameters
     ----------
     input_matrix : Pandas Series (VectorSeries) or DataFrame
->>>>>>> b7827ca3
 
     n_components : int, optional, default=2
         Number of components to keep (dimensionality of output vectors).
@@ -705,15 +548,6 @@
         n_jobs=n_jobs,
     )
 
-<<<<<<< HEAD
-    if _check_is_valid_DocumentTermDF(s):
-        s_coo = s.sparse.to_coo()
-        s_for_vectorization = s_coo.astype("float64")
-    else:
-        s_for_vectorization = list(s)
-
-    return pd.Series(list(tsne.fit_transform(s_for_vectorization)), index=s.index)
-=======
     if isinstance(input_matrix, pd.DataFrame):
         input_matrix_coo = input_matrix.sparse.to_coo()
         input_matrix_for_vectorization = input_matrix_coo.astype("float64")
@@ -724,7 +558,6 @@
         list(tsne.fit_transform(input_matrix_for_vectorization)),
         index=input_matrix.index,
     )
->>>>>>> b7827ca3
 
 
 """
@@ -734,11 +567,7 @@
 
 @InputSeries([VectorSeries, DataFrame])
 def kmeans(
-<<<<<<< HEAD
-    s: Union[pd.Series, pd.DataFrame],
-=======
     input_matrix: Union[pd.Series, pd.DataFrame],
->>>>>>> b7827ca3
     n_clusters=5,
     n_init=10,
     max_iter=300,
@@ -765,16 +594,9 @@
     Kmeans can directly handle sparse input, so when calling kmeans on a
     sparse DataFrame, the advantage of sparseness is kept.
 
-    Kmeans can directly handle sparse input, so when calling kmeans on a
-    DocumentTermDF, the advantage of sparseness is kept.
-
     Parameters
     ----------
-<<<<<<< HEAD
-    s: Pandas Series (VectorSeries) or MultiIndex Sparse DataFrame (DocumentTermDF)
-=======
     input_matrix: Pandas Series (VectorSeries) or DataFrame
->>>>>>> b7827ca3
 
     n_clusters: int, optional, default=5
         The number of clusters to separate the data into.
@@ -807,17 +629,12 @@
     --------
     >>> import texthero as hero
     >>> import pandas as pd
-<<<<<<< HEAD
-    >>> s = pd.Series(["Football, Sports, Soccer", "music, violin, orchestra", "football, fun, sports", "music, fun, guitar"])
-    >>> s = s.pipe(hero.clean).pipe(hero.tokenize).pipe(hero.term_frequency)
-=======
     >>> s = pd.Series(["Football, Sports, Soccer", 
     ...                 "music, violin, orchestra",
     ...                "football, fun, sports", "music, fun, guitar"])
     >>> s = s.pipe(hero.clean).pipe(hero.tokenize).pipe(
     ...                                         hero.term_frequency
     ...                                             )
->>>>>>> b7827ca3
     >>> hero.kmeans(s, n_clusters=2, random_state=42)
     0    1
     1    0
@@ -835,19 +652,11 @@
 
     """
 
-<<<<<<< HEAD
-    if _check_is_valid_DocumentTermDF(s):
-        s_coo = s.sparse.to_coo()
-        s_for_vectorization = s_coo.astype("float64")
-    else:
-        s_for_vectorization = list(s)
-=======
     if isinstance(input_matrix, pd.DataFrame):
         input_matrix_coo = input_matrix.sparse.to_coo()
         input_matrix_for_vectorization = input_matrix_coo.astype("float64")
     else:
         input_matrix_for_vectorization = list(input_matrix)
->>>>>>> b7827ca3
 
     kmeans = KMeans(
         n_clusters=n_clusters,
@@ -856,26 +665,15 @@
         random_state=random_state,
         copy_x=True,
         algorithm=algorithm,
-<<<<<<< HEAD
-    ).fit(s_for_vectorization)
-    return pd.Series(kmeans.predict(s_for_vectorization), index=s.index).astype(
-        "category"
-    )
-=======
     ).fit(input_matrix_for_vectorization)
     return pd.Series(
         kmeans.predict(input_matrix_for_vectorization), index=input_matrix.index
     ).astype("category")
->>>>>>> b7827ca3
 
 
 @InputSeries([VectorSeries, DataFrame])
 def dbscan(
-<<<<<<< HEAD
-    s: Union[pd.Series, pd.DataFrame],
-=======
     input_matrix: Union[pd.Series, pd.DataFrame],
->>>>>>> b7827ca3
     eps=0.5,
     min_samples=5,
     metric="euclidean",
@@ -905,16 +703,9 @@
     DBSCAN can directly handle sparse input, so when calling dbscan on a
     sparse DataFrame, the advantage of sparseness is kept.
 
-    DBSCAN can directly handle sparse input, so when calling dbscan on a
-    DocumentTermDF, the advantage of sparseness is kept.
-
     Parameters
     ----------
-<<<<<<< HEAD
-    s: Pandas Series (VectorSeries) or MultiIndex Sparse DataFrame (DocumentTermDF)
-=======
     input_matrix: Pandas Series (VectorSeries) or DataFrame
->>>>>>> b7827ca3
 
     eps : float, optional, default=0.5
         The maximum distance between two samples for one to be considered
@@ -955,13 +746,9 @@
     --------
     >>> import texthero as hero
     >>> import pandas as pd
-<<<<<<< HEAD
-    >>> s = pd.Series(["Football, Sports, Soccer", "music, violin, orchestra", "football, fun, sports", "music, enjoy, guitar"])
-=======
     >>> s = pd.Series(["Football, Sports, Soccer", 
     ...                "music, violin, orchestra", 
     ...                "football, fun, sports", "music, enjoy, guitar"])
->>>>>>> b7827ca3
     >>> s = s.pipe(hero.clean).pipe(hero.tokenize).pipe(hero.tfidf)
     >>> hero.dbscan(s, min_samples=1, eps=4)
     0    0
@@ -980,19 +767,11 @@
 
     """
 
-<<<<<<< HEAD
-    if _check_is_valid_DocumentTermDF(s):
-        s_coo = s.sparse.to_coo()
-        s_for_vectorization = s_coo.astype("float64")
-    else:
-        s_for_vectorization = list(s)
-=======
     if isinstance(input_matrix, pd.DataFrame):
         input_matrix_coo = input_matrix.sparse.to_coo()
         input_matrix_for_vectorization = input_matrix_coo.astype("float64")
     else:
         input_matrix_for_vectorization = list(input_matrix)
->>>>>>> b7827ca3
 
     return pd.Series(
         DBSCAN(
@@ -1002,23 +781,14 @@
             metric_params=metric_params,
             leaf_size=leaf_size,
             n_jobs=n_jobs,
-<<<<<<< HEAD
-        ).fit_predict(s_for_vectorization),
-        index=s.index,
-=======
         ).fit_predict(input_matrix_for_vectorization),
         index=input_matrix.index,
->>>>>>> b7827ca3
     ).astype("category")
 
 
 @InputSeries([VectorSeries, DataFrame])
 def meanshift(
-<<<<<<< HEAD
-    s: Union[pd.Series, pd.DataFrame],
-=======
     input_matrix: Union[pd.Series, pd.DataFrame],
->>>>>>> b7827ca3
     bandwidth=None,
     bin_seeding=False,
     min_bin_freq=1,
@@ -1049,17 +819,9 @@
     meanshift on a sparse DataFrame, the input has to be expanded
     which can lead to memory problems with big datasets.
 
-    Menashift cannot directly handle sparse input, so when calling meanshift on a
-    DocumentTermDF, the input has to be expanded which can lead to
-    memory problems with big datasets.
-
     Parameters
     ----------
-<<<<<<< HEAD
-    s: Pandas Series (VectorSeries) or MultiIndex Sparse DataFrame (DocumentTermDF)
-=======
     input_matrix: Pandas Series (VectorSeries) or DataFrame
->>>>>>> b7827ca3
 
     bandwidth : float, optional, default=None
         Bandwidth used in the RBF kernel.
@@ -1120,17 +882,10 @@
 
     """
 
-<<<<<<< HEAD
-    if _check_is_valid_DocumentTermDF(s):
-        vectors = s.values
-    else:
-        vectors = list(s)
-=======
     if isinstance(input_matrix, pd.DataFrame):
         vectors = input_matrix.values
     else:
         vectors = list(input_matrix)
->>>>>>> b7827ca3
 
     return pd.Series(
         MeanShift(
@@ -1141,11 +896,7 @@
             n_jobs=n_jobs,
             max_iter=max_iter,
         ).fit_predict(vectors),
-<<<<<<< HEAD
-        index=s.index,
-=======
         index=input_matrix.index,
->>>>>>> b7827ca3
     ).astype("category")
 
 
@@ -1160,28 +911,16 @@
 """
 
 
-<<<<<<< HEAD
-def normalize(s: Union[pd.DataFrame, pd.Series], norm="l2") -> pd.Series:
+def normalize(input_matrix: Union[pd.DataFrame, pd.Series], norm="l2") -> pd.Series:
     """
     Normalize every cell in a Pandas Series.
 
-    Input can be VectorSeries or DocumentTermDF. For DocumentTermDFs,
-=======
-def normalize(input_matrix: Union[pd.DataFrame, pd.Series], norm="l2") -> pd.Series:
-    """
-    Normalize every cell in a Pandas Series.
-
     Input can be VectorSeries or DataFrames. For sparse DataFrames,
->>>>>>> b7827ca3
     the sparseness is kept.
 
     Parameters
     ----------
-<<<<<<< HEAD
-    s: Pandas Series (VectorSeries) or MultiIndex Sparse DataFrame (DocumentTermDF)
-=======
     input_matrix: Pandas Series (VectorSeries) or DataFrame
->>>>>>> b7827ca3
 
     norm: str, optional, default="l2"
         One of "l1", "l2", or "max". The norm that is used.
@@ -1190,17 +929,10 @@
     --------
     >>> import texthero as hero
     >>> import pandas as pd
-<<<<<<< HEAD
-    >>> col = pd.MultiIndex.from_tuples([(0, "a"), (0, "b"), (1, "c"), (1, "d")])
-    >>> s = pd.DataFrame([[1, 2, 3, 4],[4, 2, 7, 5],[2, 2, 3, 5],[1, 2, 9, 8]], columns=col).astype("Sparse")
-    >>> hero.normalize(s, norm="max") # doctest: +SKIP
-              0               1          
-=======
     >>> col = ["a","b","c", "d"]
     >>> s = pd.DataFrame([[1, 2, 3, 4],[4, 2, 7, 5],[2, 2, 3, 5],[1, 2, 9, 8]], 
     ...                   columns=col).astype("Sparse")
     >>> hero.normalize(s, norm="max") # doctest: +SKIP      
->>>>>>> b7827ca3
               a         b     c         d
     0  0.250000  0.500000  0.75  1.000000
     1  0.571429  0.285714  1.00  0.714286
@@ -1216,15 +948,6 @@
     <https://en.wikipedia.org/wiki/Norm_(mathematics)>`_
 
     """
-<<<<<<< HEAD
-    isDocumentTermDF = _check_is_valid_DocumentTermDF(s)
-
-    if isDocumentTermDF:
-        s_coo = s.sparse.to_coo()
-        s_for_vectorization = s_coo.astype("float64")
-    else:
-        s_for_vectorization = list(s)
-=======
     isDataFrame = isinstance(input_matrix, pd.DataFrame)
 
     if isDataFrame:
@@ -1232,22 +955,14 @@
         input_matrix_for_vectorization = input_matrix_coo.astype("float64")
     else:
         input_matrix_for_vectorization = list(input_matrix)
->>>>>>> b7827ca3
 
     result = sklearn_normalize(
         input_matrix_for_vectorization, norm=norm
     )  # Can handle sparse input.
 
-<<<<<<< HEAD
-    if isDocumentTermDF:
-        return pd.DataFrame.sparse.from_spmatrix(result, s.index, s.columns)
-    else:
-        return pd.Series(list(result), index=s.index)
-=======
     if isDataFrame:
         return pd.DataFrame.sparse.from_spmatrix(
             result, input_matrix.index, input_matrix.columns
         )
     else:
-        return pd.Series(list(result), index=input_matrix.index)
->>>>>>> b7827ca3
+        return pd.Series(list(result), index=input_matrix.index)