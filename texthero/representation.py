"""
Map words into vectors using different algorithms such as 
TF-IDF, word2vec or GloVe.
"""

import pandas as pd
import numpy as np

from sklearn.feature_extraction.text import TfidfVectorizer, CountVectorizer
from sklearn.manifold import TSNE
from sklearn.decomposition import PCA, NMF
from sklearn.cluster import KMeans, DBSCAN, MeanShift
from sklearn.metrics.pairwise import cosine_similarity
from sklearn.preprocessing import normalize as sklearn_normalize
from scipy.sparse import coo_matrix

from typing import Optional, Union, Any
from texthero._types import (
    TextSeries,
    TokenSeries,
    VectorSeries,
    DataFrame,
    InputSeries,
)

from texthero import preprocessing

import logging
import warnings

# from texthero import pandas_ as pd_

"""
Helper
"""


# Warning message for not-tokenized inputs
_not_tokenized_warning_message = (
    "It seems like the given Pandas Series s is not tokenized. This"
    " function will tokenize it automatically using hero.tokenize(s)"
    " first. You should consider tokenizing it yourself first with"
    " hero.tokenize(s) in the future."
)


"""
Vectorization
"""


@InputSeries([TokenSeries, TextSeries])
def count(
    s: Union[TokenSeries, TextSeries],
    max_features: Optional[int] = None,
    min_df=1,
    max_df=1.0,
    binary=False,
) -> pd.DataFrame:
    """
    Represent a text-based Pandas Series using count.

    Rows of the returned DataFrame represent documents whereas 
    columns are terms. The value in the cell document-term is
    the number of the term in this document. The output is sparse.
    TODO add tutorial link

    The input Series should already be tokenized. If not, it will
    be tokenized before count is calculated.

    Parameters
    ----------
    s : Pandas Series (tokenized)

    max_features : int, optional, default=None
        Maximum number of features to keep. Will keep all features if set to
        None.

    min_df : float in range [0.0, 1.0] or int, optional, default=1
        When building the vocabulary ignore terms that have a document
        frequency (number of documents they appear in) strictly
        lower than the given threshold.
        If float, the parameter represents a proportion of documents,
        integer absolute counts.

    max_df : float in range [0.0, 1.0] or int, optional, default=1.0
        Ignore terms that have a document frequency (number of documents they
        appear in) frequency strictly higher than the given threshold.
        If float, the parameter represents a proportion of documents, integer
        absolute counts.

    binary : bool, optional, default=False
        If True, all non zero counts are set to 1.

    Examples
    --------
    >>> import texthero as hero
    >>> import pandas as pd
    >>> s = pd.Series(["Sentence one", "Sentence two"]).pipe(hero.tokenize)
    >>> hero.count(s) # doctest: +SKIP
<<<<<<< HEAD
         count
      Sentence one two
    0        1   1   0
    1        1   0   1

=======
       Sentence  one  two
    0         1    1    0
    1         1    0    1
   
>>>>>>> c1dd5eb8
    See Also
    --------

    TODO add tutorial link
    """
    # TODO. Can be rewritten without sklearn.

    # Check if input is tokenized. Else, print warning and tokenize.
    if not isinstance(s.iloc[0], list):
        warnings.warn(_not_tokenized_warning_message, DeprecationWarning)
        s = preprocessing.tokenize(s)

    tf = CountVectorizer(
        max_features=max_features,
        tokenizer=lambda x: x,
        preprocessor=lambda x: x,
        min_df=min_df,
        max_df=max_df,
        binary=binary,
    )

    tf_vectors_csr = tf.fit_transform(s)

    return pd.DataFrame.sparse.from_spmatrix(
        tf_vectors_csr, s.index, tf.get_feature_names()
    )


def term_frequency(
    s: pd.Series, max_features: Optional[int] = None, min_df=1, max_df=1.0,
) -> pd.DataFrame:
    """
    Represent a text-based Pandas Series using Term Frequency.

    Rows of the returned DataFrame represent documents whereas columns are
    terms. The value in the cell document-term is the frequency of the
    term in this document. The output is sparse.
    TODO add tutorial link

    The input Series should already be tokenized. If not, it will
    be tokenized before term_frequency is calculated.

    Parameters
    ----------
    s : Pandas Series (tokenized)

    max_features : int, optional, default=None
        Maximum number of features to keep. Will keep all features if set to
        None.

    min_df : float in range [0.0, 1.0] or int, optional, default=1
        When building the vocabulary ignore terms that have a document
        frequency (number of documents they appear in) strictly
        lower than the given threshold.
        If float, the parameter represents a proportion of documents,
        integer absolute counts.

    max_df : float in range [0.0, 1.0] or int, optional, default=1.0
        Ignore terms that have a document frequency (number of documents they
        appear in) frequency strictly higher than the given threshold.
        If float, the parameter represents a proportion of documents, integer
        absolute counts.

    Examples
    --------
    >>> import texthero as hero
    >>> import pandas as pd
    >>> s = pd.Series(["Text Text of doc one", "Text of of doc two", "Aha hi bnd one"]).pipe(hero.tokenize)
    >>> hero.term_frequency(s)  # doctest: +SKIP
    term_frequency
                Aha Text   bnd  doc    hi   of   one  two
    0           0.00  0.4  0.00  0.2  0.00  0.2  0.20  0.0
    1           0.00  0.2  0.00  0.2  0.00  0.4  0.00  0.2
    2           0.25  0.0  0.25  0.0  0.25  0.0  0.25  0.0

    See Also
    --------
    TODO add tutorial link
    """
    # Term frequency is just the word counts for each document
    # with each document divided by the number of terms in the
    # document. That's just l1 normalization!
    s_term_frequency = s.pipe(
        count, max_features=max_features, min_df=min_df, max_df=max_df
    ).pipe(normalize, norm="l1")

    return s_term_frequency


def tfidf(s: pd.Series, max_features=None, min_df=1, max_df=1.0,) -> pd.DataFrame:
    """
    Represent a text-based Pandas Series using TF-IDF.

    Rows of the returned DataFrame represent documents whereas columns are
    terms. The value in the cell document-term is the tfidf-value of the
    term in this document. The output is sparse.

    *Term Frequency - Inverse Document Frequency (TF-IDF)* is a formula to
    calculate the _relative importance_ of the words in a document, taking
    into account the words' occurences in other documents. It consists of
    two parts:

    The *term frequency (tf)* tells us how frequently a term is present
    in a document, so tf(document d, term t) = number of times t appears
    in d.

    The *inverse document frequency (idf)* measures how _important_ or
    _characteristic_ a term is among the whole corpus (i.e. among all
    documents). Thus, idf(term t) = log((1 + number of documents) /
    (1 + number of documents where t is present)) + 1.

    Finally, tf-idf(document d, term t) = tf(d, t) * idf(t).

<<<<<<< HEAD
    Different from the `sklearn-implementation of
    tfidf <https://scikit-learn.org/stable/modules/generated/sklearn.feature_
    extraction.text.TfidfVectorizer.html>`, this function does *not* normalize
    the output in any way, so the result is exactly what you get applying the
    formula described above.

    Return a Document Term DataFrame with the
    tfidf of every word in the document. The output is sparse.
    TODO add tutorial link
=======
    Different from the `sklearn-implementation of tfidf
    <https://scikit-learn.org/stable/modules/generated/sklearn.feature_
    extraction.text.TfidfVectorizer.html>`, this function does *not* 
    normalize the output in any way, so the result is exactly what you 
    get applying the formula described above.
>>>>>>> c1dd5eb8

    The input Series should already be tokenized. If not, it will
    be tokenized before tfidf is calculated.

    Parameters
    ----------
    s : Pandas Series (tokenized)

    max_features : int, optional, default=None
        If not None, only the max_features most frequent tokens are used.

    min_df : float in range [0.0, 1.0] or int, optional, default=1
        When building the vocabulary ignore terms that have a document
        frequency (number of documents they appear in) strictly
        lower than the given threshold.
        If float, the parameter represents a proportion of documents, 
        integer absolute counts.

    max_df : float in range [0.0, 1.0] or int, default=1.0
        Ignore terms that have a document frequency (number of documents they
        appear in) frequency strictly higher than the given threshold.
        This arguments basically permits to remove corpus-specific stop 
        words. If float, the parameter represents a proportion of documents,
        integer absolute counts.

    Examples
    --------
    >>> import texthero as hero
    >>> import pandas as pd
    >>> s = pd.Series(["Hi Bye", "Test Bye Bye"]).pipe(hero.tokenize)
<<<<<<< HEAD
    >>> hero.tfidf(s) # doctest: +SKIP
      tfidf
=======
    >>> hero.tfidf(s) # doctest: +SKIP                    
>>>>>>> c1dd5eb8
        Bye        Hi      Test
    0   1.0  1.405465  0.000000
    1   2.0  0.000000  1.405465

    See Also
    --------
    `TF-IDF on Wikipedia <https://en.wikipedia.org/wiki/Tf-idf>`_

    TODO add tutorial link
    """

    # Check if input is tokenized. Else, print warning and tokenize.
    if not isinstance(s.iloc[0], list):
        warnings.warn(_not_tokenized_warning_message, DeprecationWarning)
        s = preprocessing.tokenize(s)

    tfidf = TfidfVectorizer(
        use_idf=True,
        max_features=max_features,
        min_df=min_df,
        max_df=max_df,
        tokenizer=lambda x: x,
        preprocessor=lambda x: x,
        norm=None,  # Disable l1/l2 normalization.
    )

    tfidf_vectors_csr = tfidf.fit_transform(s)

    return pd.DataFrame.sparse.from_spmatrix(
        tfidf_vectors_csr, s.index, tfidf.get_feature_names()
    )


"""
Dimensionality reduction
"""


def pca(
    input_matrix: Union[pd.Series, pd.DataFrame], n_components=2, random_state=None
) -> pd.Series:
    """
    Perform principal component analysis on the given input.

    Principal Component Analysis (PCA) is a statistical method that is
    used to reveal where the variance in a dataset comes from. For 
    textual data, one could for example first represent a Series of 
    documents using :meth:`texthero.representation.tfidf` to get a vector
    representation of each document. Then, PCA can generate new vectors 
    from the tfidf representation that showcase the differences among
    the documents most strongly in fewer dimensions.

    For example, the tfidf vectors will have length 100 if hero.tfidf was
    called on a large corpus with max_features=100. Visualizing 100 
    dimensions is hard! Using PCA with n_components=3, every document will
    now get a vector of length 3, and the vectors will be chosen so that
    the document differences are easily visible. The corpus can now be 
    visualized in 3D and we can get a good first view of the data!

    In general, *pca* should be called after the text has already been
    represented to a matrix form.

    PCA cannot directly handle sparse input, so when calling pca on a
    sparse DataFrame, the input has to be expanded which can lead to
    memory problems with big datasets.

    Parameters
    ----------
    input_matrix : Pandas Series (VectorSeries) or DataFrame

    n_components : int or str, optional, default=2
        Number of components to keep (dimensionality of output vectors).
        If n_components is not set or None, all components are kept.
        If set to "mle", the number of components is
        automatically estimated.

    random_state : int, optional, default=None
        Pass an int for reproducible results across multiple function calls.


    Returns
    -------
    Pandas Series with the vector calculated by PCA for the document in
    every cell.

    Examples
    --------
    >>> import texthero as hero
    >>> import pandas as pd
    >>> s = pd.Series(["Football is great",
    ...                "Hi, I'm Texthero, who are you? Tell me!"])
    >>> s = s.pipe(hero.clean).pipe(hero.tokenize).pipe(hero.tfidf)
    >>> # Attention, your results might differ due to
    >>> # the randomness in PCA!
    >>> hero.pca(s) # doctest: +SKIP
    document
    0     [1.5713577608669735, 1.1102230246251565e-16]
    1    [-1.5713577608669729, 1.1102230246251568e-16]
    dtype: object

    See also
    --------
    `PCA on Wikipedia 
    <https://en.wikipedia.org/wiki/Principal_component_analysis>`_

    """
    # Default n_components=2 to enable users to easily plot the results.
    pca = PCA(n_components=n_components, random_state=random_state, copy=False)

    if isinstance(input_matrix, pd.DataFrame):
        values = input_matrix.values
    else:
        values = list(input_matrix)

    return pd.Series(list(pca.fit_transform(values)), index=input_matrix.index)


def nmf(
    input_matrix: Union[pd.Series, pd.DataFrame], n_components=2, random_state=None
) -> pd.Series:
    """
    Performs non-negative matrix factorization on the given input.

    Non-Negative Matrix Factorization (NMF) is often used in
    natural language processing to find clusters of similar
    texts (e.g. some texts in a corpus might be about sports
    and some about music, so they will differ in the usage
    of technical terms; see the example below).

    Given a document-term matrix (so in
    texthero usually a Series after applying
    :meth:`texthero.representation.tfidf` or some other first 
    representation function that assigns a scalar (a weight) to each 
    word), NMF will find n_components many topics (clusters) and
    calculate a vector for each document that places it correctly among
    the topics.

    NMF can directly handle sparse input, so when calling nmf on a
    sparse DataFrame, the advantage of sparseness is kept.

    Parameters
    ----------
    input_matrix : Pandas Series (VectorSeries) or DataFrame

    n_components : int, optinal, default=2
        Number of components to keep (dimensionality of output vectors).
        If n_components is not set or None, all components are kept.

    random_state : int, optional, default=None
        Pass an int for reproducible results across multiple function calls.

    Returns
    -------
    Pandas Series with the vector calculated by NMF for the document in 
    every cell.

    Examples
    --------
    >>> import texthero as hero
    >>> import pandas as pd
    >>> s = pd.Series(["Football, Sports, Soccer", 
    ...               "Music, Violin, Orchestra", "Football, Music"])
    >>> s = s.pipe(hero.clean).pipe(hero.tokenize).pipe(
    ...                                         hero.term_frequency
    ...                                                 )
    >>> hero.nmf(s) # doctest: +SKIP
    0                    [0.9080190347553924, 0.0]
    1                     [0.0, 0.771931061231598]
    2    [0.3725409073202516, 0.31656880119331093]
    dtype: object
    >>> # As we can see, the third document, which
    >>> # is a mix of sports and music, is placed
    >>> # between the two axes (the topics) while
    >>> # the other documents are placed right on
    >>> # one topic axis each.

    See also
    --------
    `NMF on Wikipedia
    <https://en.wikipedia.org/wiki/Non-negative_matrix_factorization>`_

    """
    # Default n_components=2 to enable users to easily plot the results.
    nmf = NMF(n_components=n_components, init="random", random_state=random_state,)

    if isinstance(input_matrix, pd.DataFrame):
        input_matrix_coo = input_matrix.sparse.to_coo()
        input_matrix_for_vectorization = input_matrix_coo.astype("float64")
    else:
        input_matrix_for_vectorization = list(input_matrix)

    return pd.Series(
        list(nmf.fit_transform(input_matrix_for_vectorization)),
        index=input_matrix.index,
    )


def tsne(
    input_matrix: Union[pd.Series, pd.DataFrame],
    n_components=2,
    perplexity=30.0,
    learning_rate=200.0,
    n_iter=1000,
    random_state=None,
    n_jobs=-1,
) -> VectorSeries:
    """
    Performs t-Distributed Stochastic Neighbor Embedding on the given
    input.

    t-distributed Stochastic Neighbor Embedding (t-SNE) is
    a machine learning algorithm used to visualize high-dimensional data
    in fewer dimensions. In natural language processing, the
    high-dimensional data is usually a document-term matrix (so in 
    texthero usually a Series after applying
    :meth:`texthero.representation.tfidf` or some other first
    representation function that assigns a scalar (a weight) to each word)
    that is hard to visualize as there might be many terms. With t-SNE,
    every document gets a new, low-dimensional (n_components entries)
    vector in such a way that the differences / similarities between
    documents are preserved.

    T-SNE can directly handle sparse input, so when calling tsne on a
    sparse DataFrame, the advantage of sparseness is kept.

    Parameters
    ----------
    input_matrix : Pandas Series (VectorSeries) or DataFrame

    n_components : int, optional, default=2
        Number of components to keep (dimensionality of output vectors).
        If n_components is not set or None, all components are kept.

    perplexity : float, optional, default=30
        The perplexity is related to the number of nearest neighbors that
        is used in other manifold learning algorithms. Larger datasets
        usually require a larger perplexity. Consider selecting a value
        between 5 and 50. Different values can result in significanlty
        different results.

    learning_rate : float, optional, default=200.0
        The learning rate for t-SNE is usually in the range [10.0, 1000.0]. If
        the learning rate is too high, the data may look like a 'ball' with any
        point approximately equidistant from its nearest neighbours. If the
        learning rate is too low, most points may look compressed in a dense
        cloud with few outliers. If the cost function gets stuck in a bad local
        minimum increasing the learning rate may help.

    n_iter : int, optional, default=1000
        Maximum number of iterations for the optimization. Should be at
        least 250.

    random_state : int, optional, default=None
        Determines the random number generator. Pass an int for reproducible
        results across multiple function calls.

    n_jobs : int, optional, default=-1
        The number of parallel jobs to run for neighbors search.
        ``-1`` means using all processors.

    Returns
    -------
    Pandas Series with the vector calculated by t-SNE for the document in
    every cell.

    Examples
    --------
    >>> import texthero as hero
    >>> import pandas as pd
    >>> s = pd.Series(["Football, Sports, Soccer",
    ...              "Music, Violin, Orchestra",  "Football, Music"])
    >>> s = s.pipe(hero.clean).pipe(hero.tokenize).pipe(hero.term_frequency)
    >>> hero.tsne(s, random_state=42) # doctest: +SKIP
    0      [-18.833383560180664, -276.800537109375]
    1     [-210.60179138183594, 143.00535583496094]
    2    [-478.27984619140625, -232.97410583496094]
    dtype: object

    See also
    --------
    `t-SNE on Wikipedia <https://en.wikipedia.org/wiki/T-distributed_
    stochastic_neighbor_embedding>`_

    """
    # Default n_components=2 to enable users to easily plot the results.
    tsne = TSNE(
        n_components=n_components,
        perplexity=perplexity,
        learning_rate=learning_rate,
        n_iter=n_iter,
        random_state=random_state,
        n_jobs=n_jobs,
    )

    if isinstance(input_matrix, pd.DataFrame):
        input_matrix_coo = input_matrix.sparse.to_coo()
        input_matrix_for_vectorization = input_matrix_coo.astype("float64")
    else:
        input_matrix_for_vectorization = list(input_matrix)

    return pd.Series(
        list(tsne.fit_transform(input_matrix_for_vectorization)),
        index=input_matrix.index,
    )


"""
Clustering
"""


@InputSeries([VectorSeries, DataFrame])
def kmeans(
    input_matrix: Union[pd.Series, pd.DataFrame],
    n_clusters=5,
    n_init=10,
    max_iter=300,
    random_state=None,
    algorithm="auto",
) -> VectorSeries:
    """
    Performs K-means clustering algorithm on the given input.

    K-means clustering is used in natural language processing
    to separate texts into k clusters (groups)
    (e.g. some texts in a corpus might be about sports
    and some about music, so they will differ in the usage
    of technical terms; the K-means algorithm uses this
    to separate them into two clusters).

    Given a document-term matrix (so in
    texthero usually a Series after applying
    :meth:`texthero.representation.tfidf` or some other first 
    representation function that assigns a scalar (a weight) to each
    word), K-means will find k topics (clusters) and assign a topic to 
    each document.

    Kmeans can directly handle sparse input, so when calling kmeans on a
    sparse DataFrame, the advantage of sparseness is kept.

    Parameters
    ----------
    input_matrix: Pandas Series (VectorSeries) or DataFrame

    n_clusters: int, optional, default=5
        The number of clusters to separate the data into.

    n_init : int, optional, default=10
        Number of time the k-means algorithm will be run with different
        centroid seeds. The final results will be the best output of
        n_init consecutive runs in terms of inertia.

    max_iter : int, optional, default=300
        Maximum number of iterations of the k-means algorithm for a
        single run.

    random_state : int, optional, default=None
        Determines random number generation for centroid initialization. Use
        an int to make the randomness deterministic.

    algorithm : {"auto", "full", "elkan"}, optional, default="auto"
        K-means algorithm to use. The classical EM-style algorithm is "full".
        The "elkan" variation is more efficient on data with well-defined
        clusters, by using the triangle inequality. However it's more memory
        intensive.

    Returns
    -------
    Pandas Series with the cluster the document was assigned to in each 
    cell.

    Examples
    --------
    >>> import texthero as hero
    >>> import pandas as pd
    >>> s = pd.Series(["Football, Sports, Soccer", 
    ...                 "music, violin, orchestra",
    ...                "football, fun, sports", "music, fun, guitar"])
    >>> s = s.pipe(hero.clean).pipe(hero.tokenize).pipe(
    ...                                         hero.term_frequency
    ...                                             )
    >>> hero.kmeans(s, n_clusters=2, random_state=42)
    0    1
    1    0
    2    1
    3    0
    dtype: category
    Categories (2, int64): [0, 1]
    >>> # As we can see, the documents are correctly
    >>> # separated into topics / clusters by the algorithm.

    See also
    --------
    `kmeans on Wikipedia 
    <https://en.wikipedia.org/wiki/K-means_clustering>`_

    """

    if isinstance(input_matrix, pd.DataFrame):
        input_matrix_coo = input_matrix.sparse.to_coo()
        input_matrix_for_vectorization = input_matrix_coo.astype("float64")
    else:
        input_matrix_for_vectorization = list(input_matrix)

    kmeans = KMeans(
        n_clusters=n_clusters,
        n_init=n_init,
        max_iter=max_iter,
        random_state=random_state,
        copy_x=True,
        algorithm=algorithm,
    ).fit(input_matrix_for_vectorization)
    return pd.Series(
        kmeans.predict(input_matrix_for_vectorization), index=input_matrix.index
    ).astype("category")


@InputSeries([VectorSeries, DataFrame])
def dbscan(
    input_matrix: Union[pd.Series, pd.DataFrame],
    eps=0.5,
    min_samples=5,
    metric="euclidean",
    metric_params=None,
    leaf_size=30,
    n_jobs=-1,
) -> VectorSeries:
    """
    Perform DBSCAN clustering on the given input.

    Density-based spatial clustering of applications with noise (DBSCAN)
    is used in natural language processing
    to separate texts into clusters (groups)
    (e.g. some texts in a corpus might be about sports
    and some about music, so they will differ in the usage
    of technical terms; the DBSCAN algorithm uses this
    to separate them into clusters). It chooses the
    number of clusters on its own.

    Given a document-term matrix (so in
    texthero usually a Series after applying
    :meth:`texthero.representation.tfidf` or some other first
    representation function that assigns a scalar (a weight) to each 
    word), DBSCAN will find topics (clusters) and assign a topic to 
    each document.

    DBSCAN can directly handle sparse input, so when calling dbscan on a
    sparse DataFrame, the advantage of sparseness is kept.

    Parameters
    ----------
    input_matrix: Pandas Series (VectorSeries) or DataFrame

    eps : float, optional, default=0.5
        The maximum distance between two samples for one to be considered
        as in the neighborhood of the other. This is not a maximum bound
        on the distances of points within a cluster. This is the most
        important DBSCAN parameter to choose appropriately for your data 
        set and distance function.

    min_samples : int, optional, default=5
        The number of samples (or total weight) in a neighborhood for a point
        to be considered as a core point. This includes the point itself.

    metric : string or callable, optional, default='euclidean'
        The metric to use when calculating distance between instances in a
        feature array. Use 
        `sorted(sklearn.neighbors.VALID_METRICS['brute'])`
        to see valid options.

    metric_params : dict, optional, default=None
        Additional keyword arguments for the metric function.

    leaf_size : int, optional, default=30
        Leaf size passed to BallTree or cKDTree. This can affect the speed
        of the construction and query, as well as the memory required
        to store the tree. The optimal value depends
        on the nature of the problem.

    n_jobs : int, optional, default=-1
        The number of parallel jobs to run.
        ``-1`` means using all processors.

    Returns
    -------
    Pandas Series with the cluster the document was assigned to in each
    cell.

    Examples
    --------
    >>> import texthero as hero
    >>> import pandas as pd
    >>> s = pd.Series(["Football, Sports, Soccer", 
    ...                "music, violin, orchestra", 
    ...                "football, fun, sports", "music, enjoy, guitar"])
    >>> s = s.pipe(hero.clean).pipe(hero.tokenize).pipe(hero.tfidf)
    >>> hero.dbscan(s, min_samples=1, eps=4)
    0    0
    1    1
    2    0
    3    1
    dtype: category
    Categories (2, int64): [0, 1]
    >>> # As we can see, the documents are correctly
    >>> # separated into topics / clusters by the algorithm
    >>> # and we didn't even have to say how many topics there are!

    See also
    --------
    `DBSCAN on Wikipedia <https://en.wikipedia.org/wiki/DBSCAN>`_

    """

    if isinstance(input_matrix, pd.DataFrame):
        input_matrix_coo = input_matrix.sparse.to_coo()
        input_matrix_for_vectorization = input_matrix_coo.astype("float64")
    else:
        input_matrix_for_vectorization = list(input_matrix)

    return pd.Series(
        DBSCAN(
            eps=eps,
            min_samples=min_samples,
            metric=metric,
            metric_params=metric_params,
            leaf_size=leaf_size,
            n_jobs=n_jobs,
        ).fit_predict(input_matrix_for_vectorization),
        index=input_matrix.index,
    ).astype("category")


@InputSeries([VectorSeries, DataFrame])
def meanshift(
    input_matrix: Union[pd.Series, pd.DataFrame],
    bandwidth=None,
    bin_seeding=False,
    min_bin_freq=1,
    cluster_all=True,
    n_jobs=-1,
    max_iter=300,
) -> VectorSeries:
    """
    Perform mean shift clustering on the given input.

    Mean shift clustering
    is used in natural language processing
    to separate texts into clusters (groups)
    (e.g. some texts in a corpus might be about sports
    and some about music, so they will differ in the usage
    of technical terms; the mean shift algorithm uses this
    to separate them into clusters). It chooses the
    number of clusters on its own.

    Given a document-term matrix (so in
    texthero usually a Series after applying
    :meth:`texthero.representation.tfidf` or some other first
    representation function that assigns a scalar (a weight) to each
    word), mean shift will find topics (clusters) and assign a topic
    to each document.

    Menashift cannot directly handle sparse input, so when calling
    meanshift on a sparse DataFrame, the input has to be expanded
    which can lead to memory problems with big datasets.

    Parameters
    ----------
    input_matrix: Pandas Series (VectorSeries) or DataFrame

    bandwidth : float, optional, default=None
        Bandwidth used in the RBF kernel.

        If not given, the bandwidth is estimated.
        Estimating takes time at least quadratic in the number of samples
        (i.e. documents). For large datasets, it’s wise to set the 
        bandwidth to a small value.

    bin_seeding : bool, optional, default=False
        If true, initial kernel locations are not locations of all
        points, but rather the location of the discretized version of
        points, where points are binned onto a grid whose coarseness
        corresponds to the bandwidth. Setting this option to True will 
        speed up the algorithm because fewer seeds will be initialized.

    min_bin_freq : int, optional, default=1
       To speed up the algorithm, accept only those bins with at least
       min_bin_freq points as seeds.

    cluster_all : bool, optional, default=True
        If true, then all points are clustered, even those orphans that are
        not within any kernel. Orphans are assigned to the nearest kernel.
        If false, then orphans are given cluster label -1.

    n_jobs : int, optional, default=-1
        The number of jobs to use for the computation.
        ``-1`` means using all processors

    max_iter : int, optional, default=300
        Maximum number of iterations, per seed point before the clustering
        operation terminates (for that seed point), if has not converged
        yet.

    Returns
    -------
    Pandas Series with the cluster the document was assigned to in each
    cell.

    Examples
    --------
    >>> import texthero as hero
    >>> import pandas as pd
    >>> s = pd.Series([[1, 1], [2, 1], [1, 0], [4, 7], [3, 5], [3, 6]])
    >>> hero.meanshift(s, bandwidth=2)
    0    1
    1    1
    2    1
    3    0
    4    0
    5    0
    dtype: category
    Categories (2, int64): [0, 1]

    See also
    --------
    `Mean-Shift on Wikipedia <https://en.wikipedia.org/wiki/Mean_shift>`_

    """

    if isinstance(input_matrix, pd.DataFrame):
        vectors = input_matrix.values
    else:
        vectors = list(input_matrix)

    return pd.Series(
        MeanShift(
            bandwidth=bandwidth,
            bin_seeding=bin_seeding,
            min_bin_freq=min_bin_freq,
            cluster_all=cluster_all,
            n_jobs=n_jobs,
            max_iter=max_iter,
        ).fit_predict(vectors),
        index=input_matrix.index,
    ).astype("category")


"""
Topic modelling
"""

# TODO.

"""
Normalization.
"""


def normalize(input_matrix: Union[pd.DataFrame, pd.Series], norm="l2") -> pd.Series:
    """
    Normalize every cell in a Pandas Series.

    Input can be VectorSeries or DataFrames. For sparse DataFrames,
    the sparseness is kept.

    Parameters
    ----------
    input_matrix: Pandas Series (VectorSeries) or DataFrame

    norm: str, optional, default="l2"
        One of "l1", "l2", or "max". The norm that is used.

    Examples
    --------
    >>> import texthero as hero
    >>> import pandas as pd
<<<<<<< HEAD
    >>> col = pd.MultiIndex.from_tuples([(0, "a"), (0, "b"), (1, "c"), (1, "d")])
    >>> s = pd.DataFrame([[1, 2, 3, 4],[4, 2, 7, 5],[2, 2, 3, 5],[1, 2, 9, 8]], columns=col).astype("Sparse")
    >>> hero.normalize(s, norm="max") # doctest: +SKIP
              0               1
=======
    >>> col = ["a","b","c", "d"]
    >>> s = pd.DataFrame([[1, 2, 3, 4],[4, 2, 7, 5],[2, 2, 3, 5],[1, 2, 9, 8]], 
    ...                   columns=col).astype("Sparse")
    >>> hero.normalize(s, norm="max") # doctest: +SKIP      
>>>>>>> c1dd5eb8
              a         b     c         d
    0  0.250000  0.500000  0.75  1.000000
    1  0.571429  0.285714  1.00  0.714286
    2  0.400000  0.400000  0.60  1.000000
    3  0.111111  0.222222  1.00  0.888889


    See Also
    --------
    DataFrame link TODO add link to tutorial

    `Norm on Wikipedia
    <https://en.wikipedia.org/wiki/Norm_(mathematics)>`_

    """
    isDataFrame = isinstance(input_matrix, pd.DataFrame)

    if isDataFrame:
        input_matrix_coo = input_matrix.sparse.to_coo()
        input_matrix_for_vectorization = input_matrix_coo.astype("float64")
    else:
        input_matrix_for_vectorization = list(input_matrix)

    result = sklearn_normalize(
        input_matrix_for_vectorization, norm=norm
    )  # Can handle sparse input.

    if isDataFrame:
        return pd.DataFrame.sparse.from_spmatrix(
            result, input_matrix.index, input_matrix.columns
        )
    else:
        return pd.Series(list(result), index=input_matrix.index)<|MERGE_RESOLUTION|>--- conflicted
+++ resolved
@@ -98,18 +98,10 @@
     >>> import pandas as pd
     >>> s = pd.Series(["Sentence one", "Sentence two"]).pipe(hero.tokenize)
     >>> hero.count(s) # doctest: +SKIP
-<<<<<<< HEAD
-         count
-      Sentence one two
-    0        1   1   0
-    1        1   0   1
-
-=======
        Sentence  one  two
     0         1    1    0
     1         1    0    1
    
->>>>>>> c1dd5eb8
     See Also
     --------
 
@@ -223,23 +215,11 @@
 
     Finally, tf-idf(document d, term t) = tf(d, t) * idf(t).
 
-<<<<<<< HEAD
-    Different from the `sklearn-implementation of
-    tfidf <https://scikit-learn.org/stable/modules/generated/sklearn.feature_
-    extraction.text.TfidfVectorizer.html>`, this function does *not* normalize
-    the output in any way, so the result is exactly what you get applying the
-    formula described above.
-
-    Return a Document Term DataFrame with the
-    tfidf of every word in the document. The output is sparse.
-    TODO add tutorial link
-=======
     Different from the `sklearn-implementation of tfidf
     <https://scikit-learn.org/stable/modules/generated/sklearn.feature_
     extraction.text.TfidfVectorizer.html>`, this function does *not* 
     normalize the output in any way, so the result is exactly what you 
     get applying the formula described above.
->>>>>>> c1dd5eb8
 
     The input Series should already be tokenized. If not, it will
     be tokenized before tfidf is calculated.
@@ -270,12 +250,7 @@
     >>> import texthero as hero
     >>> import pandas as pd
     >>> s = pd.Series(["Hi Bye", "Test Bye Bye"]).pipe(hero.tokenize)
-<<<<<<< HEAD
-    >>> hero.tfidf(s) # doctest: +SKIP
-      tfidf
-=======
     >>> hero.tfidf(s) # doctest: +SKIP                    
->>>>>>> c1dd5eb8
         Bye        Hi      Test
     0   1.0  1.405465  0.000000
     1   2.0  0.000000  1.405465
@@ -951,17 +926,10 @@
     --------
     >>> import texthero as hero
     >>> import pandas as pd
-<<<<<<< HEAD
-    >>> col = pd.MultiIndex.from_tuples([(0, "a"), (0, "b"), (1, "c"), (1, "d")])
-    >>> s = pd.DataFrame([[1, 2, 3, 4],[4, 2, 7, 5],[2, 2, 3, 5],[1, 2, 9, 8]], columns=col).astype("Sparse")
-    >>> hero.normalize(s, norm="max") # doctest: +SKIP
-              0               1
-=======
     >>> col = ["a","b","c", "d"]
     >>> s = pd.DataFrame([[1, 2, 3, 4],[4, 2, 7, 5],[2, 2, 3, 5],[1, 2, 9, 8]], 
     ...                   columns=col).astype("Sparse")
     >>> hero.normalize(s, norm="max") # doctest: +SKIP      
->>>>>>> c1dd5eb8
               a         b     c         d
     0  0.250000  0.500000  0.75  1.000000
     1  0.571429  0.285714  1.00  0.714286
