--- conflicted
+++ resolved
@@ -171,11 +171,7 @@
     >>> import pandas as pd
     >>> s = pd.Series(["Text Text of doc one", "Text of of doc two", "Aha hi bnd one"]).pipe(hero.tokenize)
     >>> hero.term_frequency(s)  # doctest: +SKIP
-<<<<<<< HEAD
-    term_frequency
-=======
     term_frequency                                      
->>>>>>> 417fbcb0
                 Aha Text   bnd  doc    hi   of   one  two
     0           0.00  0.4  0.00  0.2  0.00  0.2  0.20  0.0
     1           0.00  0.2  0.00  0.2  0.00  0.4  0.00  0.2
