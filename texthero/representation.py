"""
Map words into vectors using different algorithms such as 
TF-IDF, word2vec or GloVe.
"""

import pandas as pd
import numpy as np

from sklearn.feature_extraction.text import TfidfVectorizer, CountVectorizer
from sklearn.manifold import TSNE
from sklearn.decomposition import PCA, NMF
from sklearn.cluster import KMeans, DBSCAN, MeanShift
from sklearn.metrics.pairwise import cosine_similarity
from sklearn.preprocessing import normalize as sklearn_normalize
from scipy.sparse import coo_matrix

from typing import Optional, Union, Any

from texthero import preprocessing

import logging
import warnings

# from texthero import pandas_ as pd_

"""
Helper
"""


<<<<<<< HEAD
def _check_is_valid_DocumentTermDF(df: Union[pd.DataFrame, pd.Series]) -> bool:
    """
    Check if the given Pandas Series is a Document Term DF.

    Returns true if input is Document Term DF, else False.

    """
    return isinstance(df, pd.DataFrame) and not isinstance(df.columns, pd.MultiIndex)


=======
>>>>>>> 72f351ea
# Warning message for not-tokenized inputs
_not_tokenized_warning_message = (
    "It seems like the given Pandas Series s is not tokenized. This"
    " function will tokenize it automatically using hero.tokenize(s)"
    " first. You should consider tokenizing it yourself first with"
    " hero.tokenize(s) in the future."
)


"""
Vectorization
"""


def count(
    s: pd.Series,
    max_features: Optional[int] = None,
    min_df=1,
    max_df=1.0,
    binary=False,
) -> pd.DataFrame:
    """
    Represent a text-based Pandas Series using count.

<<<<<<< HEAD
    Return a Document Term DataFrame with the
    number of occurences of a document's words for every
    document.
=======
    Rows of the returned DataFrame represent documents whereas 
    columns are terms. The value in the cell document-term is
    the number of the term in this document. The output is sparse.
>>>>>>> 72f351ea
    TODO add tutorial link

    The input Series should already be tokenized. If not, it will
    be tokenized before count is calculated.

    Parameters
    ----------
    s : Pandas Series (tokenized)

    max_features : int, optional, default=None.
        Maximum number of features to keep. Will keep all features if 
        set to None.

    min_df : float in range [0.0, 1.0] or int, default=1
        When building the vocabulary ignore terms that have a document
        frequency (number of documents they appear in) strictly 
        lower than the given threshold.
        If float, the parameter represents a proportion of documents,
        integer absolute counts.

    max_df : float in range [0.0, 1.0] or int, default=1.0
        Ignore terms that have a document frequency (number of documents
        they appear in) frequency strictly higher than the given 
        threshold. If float, the parameter represents a proportion of 
        documents, integer absolute counts.

    binary : bool, default=False
        If True, all non zero counts are set to 1.

    Examples
    --------
    >>> import texthero as hero
    >>> import pandas as pd
    >>> s = pd.Series(["Sentence one", "Sentence two"]).pipe(hero.tokenize)
<<<<<<< HEAD
    >>> hero.count(s) # doctest: +SKIP        
      Sentence one two
    0        1   1   0
    1        1   0   1
=======
    >>> hero.count(s) # doctest: +SKIP
       Sentence  one  two
    0         1    1    0
    1         1    0    1
>>>>>>> 72f351ea
   
    See Also
    --------

<<<<<<< HEAD
    Document Term DataFrame: TODO add tutorial link
=======
    TODO add tutorial link
>>>>>>> 72f351ea
    """
    # TODO. Can be rewritten without sklearn.

    # Check if input is tokenized. Else, print warning and tokenize.
    if not isinstance(s.iloc[0], list):
        warnings.warn(_not_tokenized_warning_message, DeprecationWarning)
        s = preprocessing.tokenize(s)

    tf = CountVectorizer(
        max_features=max_features,
        tokenizer=lambda x: x,
        preprocessor=lambda x: x,
        min_df=min_df,
        max_df=max_df,
        binary=binary,
    )

    tf_vectors_csr = tf.fit_transform(s)

    return pd.DataFrame.sparse.from_spmatrix(
        tf_vectors_csr, s.index, tf.get_feature_names()
    )


def term_frequency(
    s: pd.Series, max_features: Optional[int] = None, min_df=1, max_df=1.0,
) -> pd.DataFrame:
    """
<<<<<<< HEAD
    Return a count document-term DataFrame based on the given Pandas Series

    Rows of the returned DataFrame represent document whereas columns are terms.
    The value in the cell document-term is the frequency of the term in
    this document. The output is sparse.
=======
    Represent a text-based Pandas Series using Term Frequency.

    Rows of the returned DataFrame represent documents whereas columns are
    terms. The value in the cell document-term is the frequency of the
    term in this document. The output is sparse.
>>>>>>> 72f351ea
    TODO add tutorial link

    The input Series should already be tokenized. If not, it will
    be tokenized before term_frequency is calculated.

    Parameters
    ----------
    s : Pandas Series (tokenized)

    max_features : int, optional, default=None.
        Maximum number of features to keep. Will keep all features if
        set to None.

    min_df : float in range [0.0, 1.0] or int, default=1
        When building the vocabulary ignore terms that have a document
        frequency (number of documents they appear in) strictly 
        lower than the given threshold.
        If float, the parameter represents a proportion of documents,
        integer absolute counts.

    max_df : float in range [0.0, 1.0] or int, default=1.0
        Ignore terms that have a document frequency (number of documents 
        they appear in) frequency strictly higher than the given 
        threshold. If float, the parameter represents a proportion of 
        documents, integer absolute counts.

    Examples
    --------
    >>> import texthero as hero
    >>> import pandas as pd
    >>> s = pd.Series(["Sentence one hey", "Sentence two"]).pipe(hero.tokenize)
    >>> hero.term_frequency(s) # doctest: +SKIP              
            Sentence  hey  one  two
    0            0.2  0.2  0.2  0.0
    1            0.2  0.0  0.0  0.2

    See Also
    --------
<<<<<<< HEAD
    Document Term DataFrame: TODO add tutorial link
=======
    TODO add tutorial link
>>>>>>> 72f351ea
    """
    # Check if input is tokenized. Else, print warning and tokenize.
    if not isinstance(s.iloc[0], list):
        warnings.warn(_not_tokenized_warning_message, DeprecationWarning)
        s = preprocessing.tokenize(s)

    tf = CountVectorizer(
        max_features=max_features,
        tokenizer=lambda x: x,
        preprocessor=lambda x: x,
        min_df=min_df,
        max_df=max_df,
    )

    tf_vectors_csr = tf.fit_transform(s)
    tf_vectors_coo = coo_matrix(tf_vectors_csr)

    total_count_coo = np.sum(tf_vectors_coo)
    frequency_coo = np.divide(tf_vectors_coo, total_count_coo)

    return pd.DataFrame.sparse.from_spmatrix(
        frequency_coo, s.index, tf.get_feature_names()
    )


def tfidf(s: pd.Series, max_features=None, min_df=1, max_df=1.0,) -> pd.DataFrame:
    """
    Represent a text-based Pandas Series using TF-IDF.

    Rows of the returned DataFrame represent documents whereas columns are
    terms. The value in the cell document-term is the tfidf-value of the
    term in this document. The output is sparse.

    *Term Frequency - Inverse Document Frequency (TF-IDF)* is a formula to
    calculate the _relative importance_ of the words in a document, taking
    into account the words' occurences in other documents. It consists of
    two parts:

    The *term frequency (tf)* tells us how frequently a term is present
    in a document, so tf(document d, term t) = number of times t appears
    in d.

    The *inverse document frequency (idf)* measures how _important_ or
    _characteristic_ a term is among the whole corpus (i.e. among all
    documents). Thus, idf(term t) = log((1 + number of documents) /
    (1 + number of documents where t is present)) + 1.

    Finally, tf-idf(document d, term t) = tf(d, t) * idf(t).

<<<<<<< HEAD
    Different from the `sklearn-implementation of 
    tfidf <https://scikit-learn.org/stable/modules/generated/sklearn.feature_
    extraction.text.TfidfVectorizer.html>`, this function does *not* normalize
    the output in any way, so the result is exactly what you get applying the
    formula described above.

    Return a Document Term DataFrame with the
    tfidf of every word in the document. The output is sparse.
    TODO add tutorial link
=======
    Different from the `sklearn-implementation of tfidf
    <https://scikit-learn.org/stable/modules/generated/sklearn.feature_
    extraction.text.TfidfVectorizer.html>`, this function does *not* 
    normalize the output in any way, so the result is exactly what you 
    get applying the formula described above.
>>>>>>> 72f351ea

    The input Series should already be tokenized. If not, it will
    be tokenized before tfidf is calculated.

    Parameters
    ----------
    s : Pandas Series (tokenized)

    max_features : int, optional, default=None.
        If not None, only the max_features most frequent tokens are used.

    min_df : float in range [0.0, 1.0] or int, default=1
        When building the vocabulary ignore terms that have a document
        frequency (number of documents they appear in) strictly 
        lower than the given threshold.
        If float, the parameter represents a proportion of documents, 
        integer absolute counts.

    max_df : float in range [0.0, 1.0] or int, default=1.0
        Ignore terms that have a document frequency (number of documents they
        appear in) frequency strictly higher than the given threshold.
        This arguments basically permits to remove corpus-specific stop 
        words. If float, the parameter represents a proportion of documents,
        integer absolute counts.

    Examples
    --------
    >>> import texthero as hero
    >>> import pandas as pd
    >>> s = pd.Series(["Hi Bye", "Test Bye Bye"]).pipe(hero.tokenize)
    >>> hero.tfidf(s) # doctest: +SKIP                    
        Bye        Hi      Test
    0   1.0  1.405465  0.000000
    1   2.0  0.000000  1.405465

    See Also
    --------
    `TF-IDF on Wikipedia <https://en.wikipedia.org/wiki/Tf-idf>`_

<<<<<<< HEAD
    Document Term DataFrame: TODO add tutorial link
=======
    TODO add tutorial link
>>>>>>> 72f351ea
    """

    # Check if input is tokenized. Else, print warning and tokenize.
    if not isinstance(s.iloc[0], list):
        warnings.warn(_not_tokenized_warning_message, DeprecationWarning)
        s = preprocessing.tokenize(s)

    tfidf = TfidfVectorizer(
        use_idf=True,
        max_features=max_features,
        min_df=min_df,
        max_df=max_df,
        tokenizer=lambda x: x,
        preprocessor=lambda x: x,
        norm=None,  # Disable l1/l2 normalization.
    )

    tfidf_vectors_csr = tfidf.fit_transform(s)

    return pd.DataFrame.sparse.from_spmatrix(
        tfidf_vectors_csr, s.index, tfidf.get_feature_names()
    )


"""
Dimensionality reduction
"""


def pca(
<<<<<<< HEAD
    s: Union[pd.Series, pd.DataFrame], n_components=2, random_state=None
=======
    input_matrix: Union[pd.Series, pd.DataFrame], n_components=2, random_state=None
>>>>>>> 72f351ea
) -> pd.Series:
    """
    Perform principal component analysis on the given input.

    Principal Component Analysis (PCA) is a statistical method that is
    used to reveal where the variance in a dataset comes from. For 
    textual data, one could for example first represent a Series of 
    documents using :meth:`texthero.representation.tfidf` to get a vector
    representation of each document. Then, PCA can generate new vectors 
    from the tfidf representation that showcase the differences among
    the documents most strongly in fewer dimensions.

    For example, the tfidf vectors will have length 100 if hero.tfidf was
    called on a large corpus with max_features=100. Visualizing 100 
    dimensions is hard! Using PCA with n_components=3, every document will
    now get a vector of length 3, and the vectors will be chosen so that
    the document differences are easily visible. The corpus can now be 
    visualized in 3D and we can get a good first view of the data!

    In general, *pca* should be called after the text has already been
    represented to a matrix form.

    PCA cannot directly handle sparse input, so when calling pca on a
<<<<<<< HEAD
    DocumentTermDF, the input has to be expanded which can lead to
=======
    sparse DataFrame, the input has to be expanded which can lead to
>>>>>>> 72f351ea
    memory problems with big datasets.

    Parameters
    ----------
<<<<<<< HEAD
    s : Pandas Series (VectorSeries) or MultiIndex Sparse DataFrame (DocumentTermDF)
=======
    input_matrix : Pandas Series (VectorSeries) or DataFrame
>>>>>>> 72f351ea

    n_components : Int. default=2.
        Number of components to keep (dimensionality of output vectors).
        If n_components is not set or None, all components are kept.

    random_state : int, default=None
        Pass an int for reproducible results across multiple function 
        calls.


    Returns
    -------
    Pandas Series with the vector calculated by PCA for the document in
    every cell.

    Examples
    --------
    >>> import texthero as hero
    >>> import pandas as pd
    >>> s = pd.Series(["Football is great",
    ...                "Hi, I'm Texthero, who are you? Tell me!"])
    >>> s = s.pipe(hero.clean).pipe(hero.tokenize).pipe(hero.tfidf)
    >>> # Attention, your results might differ due to
    >>> # the randomness in PCA!
    >>> hero.pca(s) # doctest: +SKIP
    document
    0     [1.5713577608669735, 1.1102230246251565e-16]
    1    [-1.5713577608669729, 1.1102230246251568e-16]
    dtype: object

    See also
    --------
    `PCA on Wikipedia 
    <https://en.wikipedia.org/wiki/Principal_component_analysis>`_

    """
    pca = PCA(n_components=n_components, random_state=random_state, copy=False)

<<<<<<< HEAD
    if _check_is_valid_DocumentTermDF(s):
        values = s.values
    else:
        values = list(s)

    return pd.Series(list(pca.fit_transform(values)), index=s.index)


def nmf(
    s: Union[pd.Series, pd.DataFrame], n_components=2, random_state=None
=======
    if isinstance(input_matrix, pd.DataFrame):
        values = input_matrix.values
    else:
        values = list(input_matrix)

    return pd.Series(list(pca.fit_transform(values)), index=input_matrix.index)


def nmf(
    input_matrix: Union[pd.Series, pd.DataFrame], n_components=2, random_state=None
>>>>>>> 72f351ea
) -> pd.Series:
    """
    Performs non-negative matrix factorization on the given input.

    Non-Negative Matrix Factorization (NMF) is often used in
    natural language processing to find clusters of similar
    texts (e.g. some texts in a corpus might be about sports
    and some about music, so they will differ in the usage
    of technical terms; see the example below). 

    Given a document-term matrix (so in
    texthero usually a Series after applying
    :meth:`texthero.representation.tfidf` or some other first 
    representation function that assigns a scalar (a weight) to each 
    word), NMF will find n_components many topics (clusters) and
    calculate a vector for each document that places it correctly among
    the topics.

    NMF can directly handle sparse input, so when calling nmf on a
<<<<<<< HEAD
    DocumentTermDF, the advantage of sparseness is kept.

    Parameters
    ----------
    s : Pandas Series (VectorSeries) or MultiIndex Sparse DataFrame (DocumentTermDF)
=======
    sparse DataFrame, the advantage of sparseness is kept.

    Parameters
    ----------
    input_matrix : Pandas Series (VectorSeries) or DataFrame
>>>>>>> 72f351ea

    n_components : Int. default=2.
        Number of components to keep (dimensionality of output vectors).
        If n_components is not set or None, all components are kept.

    random_state : int, default=None
        Pass an int for reproducible results across multiple function calls.

    Returns
    -------
    Pandas Series with the vector calculated by NMF for the document in 
    every cell.

    Examples
    --------
    >>> import texthero as hero
    >>> import pandas as pd
    >>> s = pd.Series(["Football, Sports, Soccer", 
    ...               "Music, Violin, Orchestra", "Football, Music"])
    >>> s = s.pipe(hero.clean).pipe(hero.tokenize).pipe(
    ...                                         hero.term_frequency
    ...                                                 )
    >>> hero.nmf(s) # doctest: +SKIP
    0                    [0.9080190347553924, 0.0]
    1                     [0.0, 0.771931061231598]
    2    [0.3725409073202516, 0.31656880119331093]
    dtype: object
    >>> # As we can see, the third document, which
    >>> # is a mix of sports and music, is placed
    >>> # between the two axes (the topics) while
    >>> # the other documents are placed right on 
    >>> # one topic axis each.

    See also
    --------
    `NMF on Wikipedia
    <https://en.wikipedia.org/wiki/Non-negative_matrix_factorization>`_

    """
    nmf = NMF(n_components=n_components, init="random", random_state=random_state,)

<<<<<<< HEAD
    if _check_is_valid_DocumentTermDF(s):
        s_coo = s.sparse.to_coo()
        s_for_vectorization = s_coo.astype("float64")
    else:
        s_for_vectorization = list(s)

    return pd.Series(list(nmf.fit_transform(s_for_vectorization)), index=s.index)


def tsne(
    s: Union[pd.Series, pd.DataFrame],
=======
    if isinstance(input_matrix, pd.DataFrame):
        input_matrix_coo = input_matrix.sparse.to_coo()
        input_matrix_for_vectorization = input_matrix_coo.astype("float64")
    else:
        input_matrix_for_vectorization = list(input_matrix)

    return pd.Series(
        list(nmf.fit_transform(input_matrix_for_vectorization)),
        index=input_matrix.index,
    )


def tsne(
    input_matrix: Union[pd.Series, pd.DataFrame],
>>>>>>> 72f351ea
    n_components=2,
    perplexity=30.0,
    learning_rate=200.0,
    n_iter=1000,
    random_state=None,
    n_jobs=-1,
) -> pd.Series:
    """
    Performs t-Distributed Stochastic Neighbor Embedding on the given
    input.

    t-distributed Stochastic Neighbor Embedding (t-SNE) is
    a machine learning algorithm used to visualize high-dimensional data
    in fewer dimensions. In natural language processing, the
    high-dimensional data is usually a document-term matrix (so in 
    texthero usually a Series after applying
    :meth:`texthero.representation.tfidf` or some other first
    representation function that assigns a scalar (a weight) to each word)
    that is hard to visualize as there might be many terms. With t-SNE,
    every document gets a new, low-dimensional (n_components entries)
    vector in such a way that the differences / similarities between
    documents are preserved.

    T-SNE can directly handle sparse input, so when calling tsne on a
<<<<<<< HEAD
    DocumentTermDF, the advantage of sparseness is kept.

    Parameters
    ----------
    s : Pandas Series (VectorSeries) or MultiIndex Sparse DataFrame (DocumentTermDF)
=======
    sparse DataFrame, the advantage of sparseness is kept.

    Parameters
    ----------
    input_matrix : Pandas Series (VectorSeries) or DataFrame
>>>>>>> 72f351ea

    n_components : int, default=2.
        Number of components to keep (dimensionality of output vectors).
        If n_components is not set or None, all components are kept.

    perplexity : float, optional (default: 30)
        The perplexity is related to the number of nearest neighbors that
        is used in other manifold learning algorithms. Larger datasets
        usually require a larger perplexity. Consider selecting a value
        between 5 and 50. Different values can result in significanlty
        different results.

    learning_rate : float, optional (default: 200.0)
        The learning rate for t-SNE is usually in the range 
        [10.0, 1000.0]. If the learning rate is too high, the data may
        look like a 'ball' with any point approximately equidistant from
        its nearest neighbours. If the learning rate is too low, most
        points may look compressed in a dense cloud with few outliers. If
        the cost function gets stuck in a bad local minimum increasing the
        learning rate may help.

    n_iter : int, optional (default: 1000)
        Maximum number of iterations for the optimization. Should be at
        least 250.

    random_state : int, default=None
        Determines the random number generator. Pass an int for
        reproducible results across multiple function calls.

    n_jobs : int, optional, default=-1
        The number of parallel jobs to run for neighbors search.
        ``-1`` means using all processors.

    Returns
    -------
    Pandas Series with the vector calculated by t-SNE for the document in
    every cell.

    Examples
    --------
    >>> import texthero as hero
    >>> import pandas as pd
    >>> s = pd.Series(["Football, Sports, Soccer",
    ...              "Music, Violin, Orchestra",  "Football, Music"])
    >>> s = s.pipe(hero.clean).pipe(hero.tokenize).pipe(hero.term_frequency)
    >>> hero.tsne(s, random_state=42) # doctest: +SKIP
    0      [-18.833383560180664, -276.800537109375]
    1     [-210.60179138183594, 143.00535583496094]
    2    [-478.27984619140625, -232.97410583496094]
    dtype: object

    See also
    --------
    `t-SNE on Wikipedia <https://en.wikipedia.org/wiki/T-distributed_
    stochastic_neighbor_embedding>`_

    """
    tsne = TSNE(
        n_components=n_components,
        perplexity=perplexity,
        learning_rate=learning_rate,
        n_iter=n_iter,
        random_state=random_state,
        n_jobs=n_jobs,
    )

<<<<<<< HEAD
    if _check_is_valid_DocumentTermDF(s):
        s_coo = s.sparse.to_coo()
        s_for_vectorization = s_coo.astype("float64")
    else:
        s_for_vectorization = list(s)

    return pd.Series(list(tsne.fit_transform(s_for_vectorization)), index=s.index)
=======
    if isinstance(input_matrix, pd.DataFrame):
        input_matrix_coo = input_matrix.sparse.to_coo()
        input_matrix_for_vectorization = input_matrix_coo.astype("float64")
    else:
        input_matrix_for_vectorization = list(input_matrix)

    return pd.Series(
        list(tsne.fit_transform(input_matrix_for_vectorization)),
        index=input_matrix.index,
    )
>>>>>>> 72f351ea


"""
Clustering
"""


def kmeans(
<<<<<<< HEAD
    s: Union[pd.Series, pd.DataFrame],
=======
    input_matrix: Union[pd.Series, pd.DataFrame],
>>>>>>> 72f351ea
    n_clusters=5,
    n_init=10,
    max_iter=300,
    random_state=None,
    algorithm="auto",
):
    """
    Performs K-means clustering algorithm on the given input.

    K-means clustering is used in natural language processing
    to separate texts into k clusters (groups) 
    (e.g. some texts in a corpus might be about sports
    and some about music, so they will differ in the usage
    of technical terms; the K-means algorithm uses this
    to separate them into two clusters). 

    Given a document-term matrix (so in
    texthero usually a Series after applying
    :meth:`texthero.representation.tfidf` or some other first 
    representation function that assigns a scalar (a weight) to each
    word), K-means will find k topics (clusters) and assign a topic to 
    each document.

    Kmeans can directly handle sparse input, so when calling kmeans on a
    sparse DataFrame, the advantage of sparseness is kept.

    Kmeans can directly handle sparse input, so when calling kmeans on a
    DocumentTermDF, the advantage of sparseness is kept.

    Parameters
    ----------
<<<<<<< HEAD
    s: Pandas Series (VectorSeries) or MultiIndex Sparse DataFrame (DocumentTermDF)
=======
    input_matrix: Pandas Series (VectorSeries) or DataFrame
>>>>>>> 72f351ea

    n_clusters: Int, default=5.
        The number of clusters to separate the data into.

    n_init : int, default=10
        Number of time the k-means algorithm will be run with different
        centroid seeds. The final results will be the best output of
        n_init consecutive runs in terms of inertia.

    max_iter : int, default=300
        Maximum number of iterations of the k-means algorithm for a
        single run.

    random_state : int, default=None
        Determines random number generation for centroid initialization.
        Use an int to make the randomness deterministic.

    algorithm : {"auto", "full", "elkan"}, default="auto"
        K-means algorithm to use. The classical EM-style algorithm is
        "full". The "elkan" variation is more efficient on data with 
        well-defined clusters, by using the triangle inequality. However
        it's more memory intensive.

    Returns
    -------
    Pandas Series with the cluster the document was assigned to in each 
    cell.

    Examples
    --------
    >>> import texthero as hero
    >>> import pandas as pd
<<<<<<< HEAD
    >>> s = pd.Series(["Football, Sports, Soccer", "music, violin, orchestra", "football, fun, sports", "music, fun, guitar"])
    >>> s = s.pipe(hero.clean).pipe(hero.tokenize).pipe(hero.term_frequency)
=======
    >>> s = pd.Series(["Football, Sports, Soccer", 
    ...                 "music, violin, orchestra",
    ...                "football, fun, sports", "music, fun, guitar"])
    >>> s = s.pipe(hero.clean).pipe(hero.tokenize).pipe(
    ...                                         hero.term_frequency
    ...                                             )
>>>>>>> 72f351ea
    >>> hero.kmeans(s, n_clusters=2, random_state=42)
    0    1
    1    0
    2    1
    3    0
    dtype: category
    Categories (2, int64): [0, 1]
    >>> # As we can see, the documents are correctly
    >>> # separated into topics / clusters by the algorithm.

    See also
    --------
    `kmeans on Wikipedia 
    <https://en.wikipedia.org/wiki/K-means_clustering>`_

    """

<<<<<<< HEAD
    if _check_is_valid_DocumentTermDF(s):
        s_coo = s.sparse.to_coo()
        s_for_vectorization = s_coo.astype("float64")
    else:
        s_for_vectorization = list(s)
=======
    if isinstance(input_matrix, pd.DataFrame):
        input_matrix_coo = input_matrix.sparse.to_coo()
        input_matrix_for_vectorization = input_matrix_coo.astype("float64")
    else:
        input_matrix_for_vectorization = list(input_matrix)
>>>>>>> 72f351ea

    kmeans = KMeans(
        n_clusters=n_clusters,
        n_init=n_init,
        max_iter=max_iter,
        random_state=random_state,
        copy_x=True,
        algorithm=algorithm,
<<<<<<< HEAD
    ).fit(s_for_vectorization)
    return pd.Series(kmeans.predict(s_for_vectorization), index=s.index).astype(
        "category"
    )


def dbscan(
    s: Union[pd.Series, pd.DataFrame],
=======
    ).fit(input_matrix_for_vectorization)
    return pd.Series(
        kmeans.predict(input_matrix_for_vectorization), index=input_matrix.index
    ).astype("category")


def dbscan(
    input_matrix: Union[pd.Series, pd.DataFrame],
>>>>>>> 72f351ea
    eps=0.5,
    min_samples=5,
    metric="euclidean",
    metric_params=None,
    leaf_size=30,
    n_jobs=-1,
):
    """
    Perform DBSCAN clustering on the given input.

    Density-based spatial clustering of applications with noise (DBSCAN)
    is used in natural language processing
    to separate texts into clusters (groups)
    (e.g. some texts in a corpus might be about sports
    and some about music, so they will differ in the usage
    of technical terms; the DBSCAN algorithm uses this
    to separate them into clusters). It chooses the
    number of clusters on its own.

    Given a document-term matrix (so in
    texthero usually a Series after applying
    :meth:`texthero.representation.tfidf` or some other first
    representation function that assigns a scalar (a weight) to each 
    word), DBSCAN will find topics (clusters) and assign a topic to 
    each document.

    DBSCAN can directly handle sparse input, so when calling dbscan on a
    sparse DataFrame, the advantage of sparseness is kept.

    DBSCAN can directly handle sparse input, so when calling dbscan on a
    DocumentTermDF, the advantage of sparseness is kept.

    Parameters
    ----------
<<<<<<< HEAD
    s: Pandas Series (VectorSeries) or MultiIndex Sparse DataFrame (DocumentTermDF)
=======
    input_matrix: Pandas Series (VectorSeries) or DataFrame
>>>>>>> 72f351ea

    eps : float, default=0.5
        The maximum distance between two samples for one to be considered
        as in the neighborhood of the other. This is not a maximum bound
        on the distances of points within a cluster. This is the most
        important DBSCAN parameter to choose appropriately for your data 
        set and distance function.

    min_samples : int, default=5
        The number of samples (or total weight) in a neighborhood for a 
        point to be considered as a core point. This includes the point
        itself.

    metric : string, or callable, default='euclidean'
        The metric to use when calculating distance between instances in a
        feature array. Use 
        `sorted(sklearn.neighbors.VALID_METRICS['brute'])`
        to see valid options.

    metric_params : dict, default=None
        Additional keyword arguments for the metric function.

    leaf_size : int, default=30
        Leaf size passed to BallTree or cKDTree. This can affect the speed
        of the construction and query, as well as the memory required
        to store the tree. The optimal value depends
        on the nature of the problem.

    n_jobs : int, default=-1
        The number of parallel jobs to run.
        ``-1`` means using all processors.

    Returns
    -------
    Pandas Series with the cluster the document was assigned to in each
    cell.

    Examples
    --------
    >>> import texthero as hero
    >>> import pandas as pd
<<<<<<< HEAD
    >>> s = pd.Series(["Football, Sports, Soccer", "music, violin, orchestra", "football, fun, sports", "music, enjoy, guitar"])
=======
    >>> s = pd.Series(["Football, Sports, Soccer", 
    ...                "music, violin, orchestra", 
    ...                "football, fun, sports", "music, enjoy, guitar"])
>>>>>>> 72f351ea
    >>> s = s.pipe(hero.clean).pipe(hero.tokenize).pipe(hero.tfidf)
    >>> hero.dbscan(s, min_samples=1, eps=4)
    0    0
    1    1
    2    0
    3    1
    dtype: category
    Categories (2, int64): [0, 1]
    >>> # As we can see, the documents are correctly
    >>> # separated into topics / clusters by the algorithm
    >>> # and we didn't even have to say how many topics there are!

    See also
    --------
    `DBSCAN on Wikipedia <https://en.wikipedia.org/wiki/DBSCAN>`_

    """

<<<<<<< HEAD
    if _check_is_valid_DocumentTermDF(s):
        s_coo = s.sparse.to_coo()
        s_for_vectorization = s_coo.astype("float64")
    else:
        s_for_vectorization = list(s)
=======
    if isinstance(input_matrix, pd.DataFrame):
        input_matrix_coo = input_matrix.sparse.to_coo()
        input_matrix_for_vectorization = input_matrix_coo.astype("float64")
    else:
        input_matrix_for_vectorization = list(input_matrix)
>>>>>>> 72f351ea

    return pd.Series(
        DBSCAN(
            eps=eps,
            min_samples=min_samples,
            metric=metric,
            metric_params=metric_params,
            leaf_size=leaf_size,
            n_jobs=n_jobs,
<<<<<<< HEAD
        ).fit_predict(s_for_vectorization),
        index=s.index,
=======
        ).fit_predict(input_matrix_for_vectorization),
        index=input_matrix.index,
>>>>>>> 72f351ea
    ).astype("category")


def meanshift(
<<<<<<< HEAD
    s: Union[pd.Series, pd.DataFrame],
=======
    input_matrix: Union[pd.Series, pd.DataFrame],
>>>>>>> 72f351ea
    bandwidth=None,
    bin_seeding=False,
    min_bin_freq=1,
    cluster_all=True,
    n_jobs=-1,
    max_iter=300,
):
    """
    Perform mean shift clustering on the given input.

    Mean shift clustering
    is used in natural language processing
    to separate texts into clusters (groups)
    (e.g. some texts in a corpus might be about sports
    and some about music, so they will differ in the usage
    of technical terms; the mean shift algorithm uses this
    to separate them into clusters). It chooses the
    number of clusters on its own.

    Given a document-term matrix (so in
    texthero usually a Series after applying
    :meth:`texthero.representation.tfidf` or some other first
    representation function that assigns a scalar (a weight) to each
    word), mean shift will find topics (clusters) and assign a topic
    to each document.

    Menashift cannot directly handle sparse input, so when calling
    meanshift on a sparse DataFrame, the input has to be expanded
    which can lead to memory problems with big datasets.

    Menashift cannot directly handle sparse input, so when calling meanshift on a
    DocumentTermDF, the input has to be expanded which can lead to
    memory problems with big datasets.

    Parameters
    ----------
<<<<<<< HEAD
    s: Pandas Series (VectorSeries) or MultiIndex Sparse DataFrame (DocumentTermDF)
=======
    input_matrix: Pandas Series (VectorSeries) or DataFrame
>>>>>>> 72f351ea

    bandwidth : float, default=None
        Bandwidth used in the RBF kernel.

        If not given, the bandwidth is estimated.
        Estimating takes time at least quadratic in the number of samples
        (i.e. documents). For large datasets, it’s wise to set the 
        bandwidth to a small value.

    bin_seeding : bool, default=False
        If true, initial kernel locations are not locations of all
        points, but rather the location of the discretized version of
        points, where points are binned onto a grid whose coarseness
        corresponds to the bandwidth. Setting this option to True will 
        speed up the algorithm because fewer seeds will be initialized.

    min_bin_freq : int, default=1
       To speed up the algorithm, accept only those bins with at least
       min_bin_freq points as seeds.

    cluster_all : bool, default=True
        If true, then all points are clustered, even those orphans that
        are not within any kernel. Orphans are assigned to the nearest
        kernel. If false, then orphans are given cluster label -1.

    n_jobs : int, default=-1
        The number of jobs to use for the computation.
        ``-1`` means using all processors

    max_iter : int, default=300
        Maximum number of iterations, per seed point before the clustering
        operation terminates (for that seed point), if has not converged
        yet.

    Returns
    -------
    Pandas Series with the cluster the document was assigned to in each
    cell.

    Examples
    --------
    >>> import texthero as hero
    >>> import pandas as pd
    >>> s = pd.Series([[1, 1], [2, 1], [1, 0], [4, 7], [3, 5], [3, 6]])
    >>> hero.meanshift(s, bandwidth=2)
    0    1
    1    1
    2    1
    3    0
    4    0
    5    0
    dtype: category
    Categories (2, int64): [0, 1]

    See also
    --------
    `Mean-Shift on Wikipedia <https://en.wikipedia.org/wiki/Mean_shift>`_

    """

<<<<<<< HEAD
    if _check_is_valid_DocumentTermDF(s):
        vectors = s.values
    else:
        vectors = list(s)
=======
    if isinstance(input_matrix, pd.DataFrame):
        vectors = input_matrix.values
    else:
        vectors = list(input_matrix)
>>>>>>> 72f351ea

    return pd.Series(
        MeanShift(
            bandwidth=bandwidth,
            bin_seeding=bin_seeding,
            min_bin_freq=min_bin_freq,
            cluster_all=cluster_all,
            n_jobs=n_jobs,
            max_iter=max_iter,
        ).fit_predict(vectors),
<<<<<<< HEAD
        index=s.index,
=======
        index=input_matrix.index,
>>>>>>> 72f351ea
    ).astype("category")


"""
Topic modelling
"""

# TODO.

"""
Normalization.
"""


<<<<<<< HEAD
def normalize(s: Union[pd.DataFrame, pd.Series], norm="l2") -> pd.Series:
    """
    Normalize every cell in a Pandas Series.

    Input can be VectorSeries or DocumentTermDF. For DocumentTermDFs,
=======
def normalize(input_matrix: Union[pd.DataFrame, pd.Series], norm="l2") -> pd.Series:
    """
    Normalize every cell in a Pandas Series.

    Input can be VectorSeries or DataFrames. For sparse DataFrames,
>>>>>>> 72f351ea
    the sparseness is kept.

    Parameters
    ----------
<<<<<<< HEAD
    s: Pandas Series (VectorSeries) or MultiIndex Sparse DataFrame (DocumentTermDF)
=======
    input_matrix: Pandas Series (VectorSeries) or DataFrame
>>>>>>> 72f351ea

    norm: str, default="l2"
        One of "l1", "l2", or "max". The norm that is used.

    Examples
    --------
    >>> import texthero as hero
    >>> import pandas as pd
<<<<<<< HEAD
    >>> col = pd.MultiIndex.from_tuples([(0, "a"), (0, "b"), (1, "c"), (1, "d")])
    >>> s = pd.DataFrame([[1, 2, 3, 4],[4, 2, 7, 5],[2, 2, 3, 5],[1, 2, 9, 8]], columns=col).astype("Sparse")
    >>> hero.normalize(s, norm="max") # doctest: +SKIP
              0               1          
=======
    >>> col = ["a","b","c", "d"]
    >>> s = pd.DataFrame([[1, 2, 3, 4],[4, 2, 7, 5],[2, 2, 3, 5],[1, 2, 9, 8]], 
    ...                   columns=col).astype("Sparse")
    >>> hero.normalize(s, norm="max") # doctest: +SKIP      
>>>>>>> 72f351ea
              a         b     c         d
    0  0.250000  0.500000  0.75  1.000000
    1  0.571429  0.285714  1.00  0.714286
    2  0.400000  0.400000  0.60  1.000000
    3  0.111111  0.222222  1.00  0.888889


    See Also
    --------
    Representation Series link TODO add link to tutorial

    `Norm on Wikipedia
    <https://en.wikipedia.org/wiki/Norm_(mathematics)>`_

    """
<<<<<<< HEAD
    isDocumentTermDF = _check_is_valid_DocumentTermDF(s)

    if isDocumentTermDF:
        s_coo = s.sparse.to_coo()
        s_for_vectorization = s_coo.astype("float64")
    else:
        s_for_vectorization = list(s)
=======
    isDataFrame = isinstance(input_matrix, pd.DataFrame)

    if isDataFrame:
        input_matrix_coo = input_matrix.sparse.to_coo()
        input_matrix_for_vectorization = input_matrix_coo.astype("float64")
    else:
        input_matrix_for_vectorization = list(input_matrix)
>>>>>>> 72f351ea

    result = sklearn_normalize(
        input_matrix_for_vectorization, norm=norm
    )  # Can handle sparse input.

<<<<<<< HEAD
    if isDocumentTermDF:
        return pd.DataFrame.sparse.from_spmatrix(result, s.index, s.columns)
    else:
        return pd.Series(list(result), index=s.index)
=======
    if isDataFrame:
        return pd.DataFrame.sparse.from_spmatrix(
            result, input_matrix.index, input_matrix.columns
        )
    else:
        return pd.Series(list(result), index=input_matrix.index)
>>>>>>> 72f351ea
<|MERGE_RESOLUTION|>--- conflicted
+++ resolved
@@ -28,19 +28,6 @@
 """
 
 
-<<<<<<< HEAD
-def _check_is_valid_DocumentTermDF(df: Union[pd.DataFrame, pd.Series]) -> bool:
-    """
-    Check if the given Pandas Series is a Document Term DF.
-
-    Returns true if input is Document Term DF, else False.
-
-    """
-    return isinstance(df, pd.DataFrame) and not isinstance(df.columns, pd.MultiIndex)
-
-
-=======
->>>>>>> 72f351ea
 # Warning message for not-tokenized inputs
 _not_tokenized_warning_message = (
     "It seems like the given Pandas Series s is not tokenized. This"
@@ -65,15 +52,9 @@
     """
     Represent a text-based Pandas Series using count.
 
-<<<<<<< HEAD
-    Return a Document Term DataFrame with the
-    number of occurences of a document's words for every
-    document.
-=======
     Rows of the returned DataFrame represent documents whereas 
     columns are terms. The value in the cell document-term is
     the number of the term in this document. The output is sparse.
->>>>>>> 72f351ea
     TODO add tutorial link
 
     The input Series should already be tokenized. If not, it will
@@ -108,26 +89,15 @@
     >>> import texthero as hero
     >>> import pandas as pd
     >>> s = pd.Series(["Sentence one", "Sentence two"]).pipe(hero.tokenize)
-<<<<<<< HEAD
-    >>> hero.count(s) # doctest: +SKIP        
-      Sentence one two
-    0        1   1   0
-    1        1   0   1
-=======
     >>> hero.count(s) # doctest: +SKIP
        Sentence  one  two
     0         1    1    0
     1         1    0    1
->>>>>>> 72f351ea
    
     See Also
     --------
 
-<<<<<<< HEAD
-    Document Term DataFrame: TODO add tutorial link
-=======
     TODO add tutorial link
->>>>>>> 72f351ea
     """
     # TODO. Can be rewritten without sklearn.
 
@@ -156,19 +126,11 @@
     s: pd.Series, max_features: Optional[int] = None, min_df=1, max_df=1.0,
 ) -> pd.DataFrame:
     """
-<<<<<<< HEAD
-    Return a count document-term DataFrame based on the given Pandas Series
-
-    Rows of the returned DataFrame represent document whereas columns are terms.
-    The value in the cell document-term is the frequency of the term in
-    this document. The output is sparse.
-=======
     Represent a text-based Pandas Series using Term Frequency.
 
     Rows of the returned DataFrame represent documents whereas columns are
     terms. The value in the cell document-term is the frequency of the
     term in this document. The output is sparse.
->>>>>>> 72f351ea
     TODO add tutorial link
 
     The input Series should already be tokenized. If not, it will
@@ -207,11 +169,7 @@
 
     See Also
     --------
-<<<<<<< HEAD
-    Document Term DataFrame: TODO add tutorial link
-=======
     TODO add tutorial link
->>>>>>> 72f351ea
     """
     # Check if input is tokenized. Else, print warning and tokenize.
     if not isinstance(s.iloc[0], list):
@@ -261,23 +219,11 @@
 
     Finally, tf-idf(document d, term t) = tf(d, t) * idf(t).
 
-<<<<<<< HEAD
-    Different from the `sklearn-implementation of 
-    tfidf <https://scikit-learn.org/stable/modules/generated/sklearn.feature_
-    extraction.text.TfidfVectorizer.html>`, this function does *not* normalize
-    the output in any way, so the result is exactly what you get applying the
-    formula described above.
-
-    Return a Document Term DataFrame with the
-    tfidf of every word in the document. The output is sparse.
-    TODO add tutorial link
-=======
     Different from the `sklearn-implementation of tfidf
     <https://scikit-learn.org/stable/modules/generated/sklearn.feature_
     extraction.text.TfidfVectorizer.html>`, this function does *not* 
     normalize the output in any way, so the result is exactly what you 
     get applying the formula described above.
->>>>>>> 72f351ea
 
     The input Series should already be tokenized. If not, it will
     be tokenized before tfidf is calculated.
@@ -317,11 +263,7 @@
     --------
     `TF-IDF on Wikipedia <https://en.wikipedia.org/wiki/Tf-idf>`_
 
-<<<<<<< HEAD
-    Document Term DataFrame: TODO add tutorial link
-=======
     TODO add tutorial link
->>>>>>> 72f351ea
     """
 
     # Check if input is tokenized. Else, print warning and tokenize.
@@ -352,11 +294,7 @@
 
 
 def pca(
-<<<<<<< HEAD
-    s: Union[pd.Series, pd.DataFrame], n_components=2, random_state=None
-=======
     input_matrix: Union[pd.Series, pd.DataFrame], n_components=2, random_state=None
->>>>>>> 72f351ea
 ) -> pd.Series:
     """
     Perform principal component analysis on the given input.
@@ -380,20 +318,12 @@
     represented to a matrix form.
 
     PCA cannot directly handle sparse input, so when calling pca on a
-<<<<<<< HEAD
-    DocumentTermDF, the input has to be expanded which can lead to
-=======
     sparse DataFrame, the input has to be expanded which can lead to
->>>>>>> 72f351ea
     memory problems with big datasets.
 
     Parameters
     ----------
-<<<<<<< HEAD
-    s : Pandas Series (VectorSeries) or MultiIndex Sparse DataFrame (DocumentTermDF)
-=======
     input_matrix : Pandas Series (VectorSeries) or DataFrame
->>>>>>> 72f351ea
 
     n_components : Int. default=2.
         Number of components to keep (dimensionality of output vectors).
@@ -432,18 +362,6 @@
     """
     pca = PCA(n_components=n_components, random_state=random_state, copy=False)
 
-<<<<<<< HEAD
-    if _check_is_valid_DocumentTermDF(s):
-        values = s.values
-    else:
-        values = list(s)
-
-    return pd.Series(list(pca.fit_transform(values)), index=s.index)
-
-
-def nmf(
-    s: Union[pd.Series, pd.DataFrame], n_components=2, random_state=None
-=======
     if isinstance(input_matrix, pd.DataFrame):
         values = input_matrix.values
     else:
@@ -454,7 +372,6 @@
 
 def nmf(
     input_matrix: Union[pd.Series, pd.DataFrame], n_components=2, random_state=None
->>>>>>> 72f351ea
 ) -> pd.Series:
     """
     Performs non-negative matrix factorization on the given input.
@@ -474,19 +391,11 @@
     the topics.
 
     NMF can directly handle sparse input, so when calling nmf on a
-<<<<<<< HEAD
-    DocumentTermDF, the advantage of sparseness is kept.
-
-    Parameters
-    ----------
-    s : Pandas Series (VectorSeries) or MultiIndex Sparse DataFrame (DocumentTermDF)
-=======
     sparse DataFrame, the advantage of sparseness is kept.
 
     Parameters
     ----------
     input_matrix : Pandas Series (VectorSeries) or DataFrame
->>>>>>> 72f351ea
 
     n_components : Int. default=2.
         Number of components to keep (dimensionality of output vectors).
@@ -528,19 +437,6 @@
     """
     nmf = NMF(n_components=n_components, init="random", random_state=random_state,)
 
-<<<<<<< HEAD
-    if _check_is_valid_DocumentTermDF(s):
-        s_coo = s.sparse.to_coo()
-        s_for_vectorization = s_coo.astype("float64")
-    else:
-        s_for_vectorization = list(s)
-
-    return pd.Series(list(nmf.fit_transform(s_for_vectorization)), index=s.index)
-
-
-def tsne(
-    s: Union[pd.Series, pd.DataFrame],
-=======
     if isinstance(input_matrix, pd.DataFrame):
         input_matrix_coo = input_matrix.sparse.to_coo()
         input_matrix_for_vectorization = input_matrix_coo.astype("float64")
@@ -555,7 +451,6 @@
 
 def tsne(
     input_matrix: Union[pd.Series, pd.DataFrame],
->>>>>>> 72f351ea
     n_components=2,
     perplexity=30.0,
     learning_rate=200.0,
@@ -580,19 +475,11 @@
     documents are preserved.
 
     T-SNE can directly handle sparse input, so when calling tsne on a
-<<<<<<< HEAD
-    DocumentTermDF, the advantage of sparseness is kept.
-
-    Parameters
-    ----------
-    s : Pandas Series (VectorSeries) or MultiIndex Sparse DataFrame (DocumentTermDF)
-=======
     sparse DataFrame, the advantage of sparseness is kept.
 
     Parameters
     ----------
     input_matrix : Pandas Series (VectorSeries) or DataFrame
->>>>>>> 72f351ea
 
     n_components : int, default=2.
         Number of components to keep (dimensionality of output vectors).
@@ -659,15 +546,6 @@
         n_jobs=n_jobs,
     )
 
-<<<<<<< HEAD
-    if _check_is_valid_DocumentTermDF(s):
-        s_coo = s.sparse.to_coo()
-        s_for_vectorization = s_coo.astype("float64")
-    else:
-        s_for_vectorization = list(s)
-
-    return pd.Series(list(tsne.fit_transform(s_for_vectorization)), index=s.index)
-=======
     if isinstance(input_matrix, pd.DataFrame):
         input_matrix_coo = input_matrix.sparse.to_coo()
         input_matrix_for_vectorization = input_matrix_coo.astype("float64")
@@ -678,7 +556,6 @@
         list(tsne.fit_transform(input_matrix_for_vectorization)),
         index=input_matrix.index,
     )
->>>>>>> 72f351ea
 
 
 """
@@ -687,11 +564,7 @@
 
 
 def kmeans(
-<<<<<<< HEAD
-    s: Union[pd.Series, pd.DataFrame],
-=======
     input_matrix: Union[pd.Series, pd.DataFrame],
->>>>>>> 72f351ea
     n_clusters=5,
     n_init=10,
     max_iter=300,
@@ -718,16 +591,9 @@
     Kmeans can directly handle sparse input, so when calling kmeans on a
     sparse DataFrame, the advantage of sparseness is kept.
 
-    Kmeans can directly handle sparse input, so when calling kmeans on a
-    DocumentTermDF, the advantage of sparseness is kept.
-
     Parameters
     ----------
-<<<<<<< HEAD
-    s: Pandas Series (VectorSeries) or MultiIndex Sparse DataFrame (DocumentTermDF)
-=======
     input_matrix: Pandas Series (VectorSeries) or DataFrame
->>>>>>> 72f351ea
 
     n_clusters: Int, default=5.
         The number of clusters to separate the data into.
@@ -760,17 +626,12 @@
     --------
     >>> import texthero as hero
     >>> import pandas as pd
-<<<<<<< HEAD
-    >>> s = pd.Series(["Football, Sports, Soccer", "music, violin, orchestra", "football, fun, sports", "music, fun, guitar"])
-    >>> s = s.pipe(hero.clean).pipe(hero.tokenize).pipe(hero.term_frequency)
-=======
     >>> s = pd.Series(["Football, Sports, Soccer", 
     ...                 "music, violin, orchestra",
     ...                "football, fun, sports", "music, fun, guitar"])
     >>> s = s.pipe(hero.clean).pipe(hero.tokenize).pipe(
     ...                                         hero.term_frequency
     ...                                             )
->>>>>>> 72f351ea
     >>> hero.kmeans(s, n_clusters=2, random_state=42)
     0    1
     1    0
@@ -788,19 +649,11 @@
 
     """
 
-<<<<<<< HEAD
-    if _check_is_valid_DocumentTermDF(s):
-        s_coo = s.sparse.to_coo()
-        s_for_vectorization = s_coo.astype("float64")
-    else:
-        s_for_vectorization = list(s)
-=======
     if isinstance(input_matrix, pd.DataFrame):
         input_matrix_coo = input_matrix.sparse.to_coo()
         input_matrix_for_vectorization = input_matrix_coo.astype("float64")
     else:
         input_matrix_for_vectorization = list(input_matrix)
->>>>>>> 72f351ea
 
     kmeans = KMeans(
         n_clusters=n_clusters,
@@ -809,16 +662,6 @@
         random_state=random_state,
         copy_x=True,
         algorithm=algorithm,
-<<<<<<< HEAD
-    ).fit(s_for_vectorization)
-    return pd.Series(kmeans.predict(s_for_vectorization), index=s.index).astype(
-        "category"
-    )
-
-
-def dbscan(
-    s: Union[pd.Series, pd.DataFrame],
-=======
     ).fit(input_matrix_for_vectorization)
     return pd.Series(
         kmeans.predict(input_matrix_for_vectorization), index=input_matrix.index
@@ -827,7 +670,6 @@
 
 def dbscan(
     input_matrix: Union[pd.Series, pd.DataFrame],
->>>>>>> 72f351ea
     eps=0.5,
     min_samples=5,
     metric="euclidean",
@@ -857,16 +699,9 @@
     DBSCAN can directly handle sparse input, so when calling dbscan on a
     sparse DataFrame, the advantage of sparseness is kept.
 
-    DBSCAN can directly handle sparse input, so when calling dbscan on a
-    DocumentTermDF, the advantage of sparseness is kept.
-
     Parameters
     ----------
-<<<<<<< HEAD
-    s: Pandas Series (VectorSeries) or MultiIndex Sparse DataFrame (DocumentTermDF)
-=======
     input_matrix: Pandas Series (VectorSeries) or DataFrame
->>>>>>> 72f351ea
 
     eps : float, default=0.5
         The maximum distance between two samples for one to be considered
@@ -908,13 +743,9 @@
     --------
     >>> import texthero as hero
     >>> import pandas as pd
-<<<<<<< HEAD
-    >>> s = pd.Series(["Football, Sports, Soccer", "music, violin, orchestra", "football, fun, sports", "music, enjoy, guitar"])
-=======
     >>> s = pd.Series(["Football, Sports, Soccer", 
     ...                "music, violin, orchestra", 
     ...                "football, fun, sports", "music, enjoy, guitar"])
->>>>>>> 72f351ea
     >>> s = s.pipe(hero.clean).pipe(hero.tokenize).pipe(hero.tfidf)
     >>> hero.dbscan(s, min_samples=1, eps=4)
     0    0
@@ -933,19 +764,11 @@
 
     """
 
-<<<<<<< HEAD
-    if _check_is_valid_DocumentTermDF(s):
-        s_coo = s.sparse.to_coo()
-        s_for_vectorization = s_coo.astype("float64")
-    else:
-        s_for_vectorization = list(s)
-=======
     if isinstance(input_matrix, pd.DataFrame):
         input_matrix_coo = input_matrix.sparse.to_coo()
         input_matrix_for_vectorization = input_matrix_coo.astype("float64")
     else:
         input_matrix_for_vectorization = list(input_matrix)
->>>>>>> 72f351ea
 
     return pd.Series(
         DBSCAN(
@@ -955,22 +778,13 @@
             metric_params=metric_params,
             leaf_size=leaf_size,
             n_jobs=n_jobs,
-<<<<<<< HEAD
-        ).fit_predict(s_for_vectorization),
-        index=s.index,
-=======
         ).fit_predict(input_matrix_for_vectorization),
         index=input_matrix.index,
->>>>>>> 72f351ea
     ).astype("category")
 
 
 def meanshift(
-<<<<<<< HEAD
-    s: Union[pd.Series, pd.DataFrame],
-=======
     input_matrix: Union[pd.Series, pd.DataFrame],
->>>>>>> 72f351ea
     bandwidth=None,
     bin_seeding=False,
     min_bin_freq=1,
@@ -1001,17 +815,9 @@
     meanshift on a sparse DataFrame, the input has to be expanded
     which can lead to memory problems with big datasets.
 
-    Menashift cannot directly handle sparse input, so when calling meanshift on a
-    DocumentTermDF, the input has to be expanded which can lead to
-    memory problems with big datasets.
-
     Parameters
     ----------
-<<<<<<< HEAD
-    s: Pandas Series (VectorSeries) or MultiIndex Sparse DataFrame (DocumentTermDF)
-=======
     input_matrix: Pandas Series (VectorSeries) or DataFrame
->>>>>>> 72f351ea
 
     bandwidth : float, default=None
         Bandwidth used in the RBF kernel.
@@ -1072,17 +878,10 @@
 
     """
 
-<<<<<<< HEAD
-    if _check_is_valid_DocumentTermDF(s):
-        vectors = s.values
-    else:
-        vectors = list(s)
-=======
     if isinstance(input_matrix, pd.DataFrame):
         vectors = input_matrix.values
     else:
         vectors = list(input_matrix)
->>>>>>> 72f351ea
 
     return pd.Series(
         MeanShift(
@@ -1093,11 +892,7 @@
             n_jobs=n_jobs,
             max_iter=max_iter,
         ).fit_predict(vectors),
-<<<<<<< HEAD
-        index=s.index,
-=======
         index=input_matrix.index,
->>>>>>> 72f351ea
     ).astype("category")
 
 
@@ -1112,28 +907,16 @@
 """
 
 
-<<<<<<< HEAD
-def normalize(s: Union[pd.DataFrame, pd.Series], norm="l2") -> pd.Series:
+def normalize(input_matrix: Union[pd.DataFrame, pd.Series], norm="l2") -> pd.Series:
     """
     Normalize every cell in a Pandas Series.
 
-    Input can be VectorSeries or DocumentTermDF. For DocumentTermDFs,
-=======
-def normalize(input_matrix: Union[pd.DataFrame, pd.Series], norm="l2") -> pd.Series:
-    """
-    Normalize every cell in a Pandas Series.
-
     Input can be VectorSeries or DataFrames. For sparse DataFrames,
->>>>>>> 72f351ea
     the sparseness is kept.
 
     Parameters
     ----------
-<<<<<<< HEAD
-    s: Pandas Series (VectorSeries) or MultiIndex Sparse DataFrame (DocumentTermDF)
-=======
     input_matrix: Pandas Series (VectorSeries) or DataFrame
->>>>>>> 72f351ea
 
     norm: str, default="l2"
         One of "l1", "l2", or "max". The norm that is used.
@@ -1142,17 +925,10 @@
     --------
     >>> import texthero as hero
     >>> import pandas as pd
-<<<<<<< HEAD
-    >>> col = pd.MultiIndex.from_tuples([(0, "a"), (0, "b"), (1, "c"), (1, "d")])
-    >>> s = pd.DataFrame([[1, 2, 3, 4],[4, 2, 7, 5],[2, 2, 3, 5],[1, 2, 9, 8]], columns=col).astype("Sparse")
-    >>> hero.normalize(s, norm="max") # doctest: +SKIP
-              0               1          
-=======
     >>> col = ["a","b","c", "d"]
     >>> s = pd.DataFrame([[1, 2, 3, 4],[4, 2, 7, 5],[2, 2, 3, 5],[1, 2, 9, 8]], 
     ...                   columns=col).astype("Sparse")
     >>> hero.normalize(s, norm="max") # doctest: +SKIP      
->>>>>>> 72f351ea
               a         b     c         d
     0  0.250000  0.500000  0.75  1.000000
     1  0.571429  0.285714  1.00  0.714286
@@ -1168,15 +944,6 @@
     <https://en.wikipedia.org/wiki/Norm_(mathematics)>`_
 
     """
-<<<<<<< HEAD
-    isDocumentTermDF = _check_is_valid_DocumentTermDF(s)
-
-    if isDocumentTermDF:
-        s_coo = s.sparse.to_coo()
-        s_for_vectorization = s_coo.astype("float64")
-    else:
-        s_for_vectorization = list(s)
-=======
     isDataFrame = isinstance(input_matrix, pd.DataFrame)
 
     if isDataFrame:
@@ -1184,22 +951,14 @@
         input_matrix_for_vectorization = input_matrix_coo.astype("float64")
     else:
         input_matrix_for_vectorization = list(input_matrix)
->>>>>>> 72f351ea
 
     result = sklearn_normalize(
         input_matrix_for_vectorization, norm=norm
     )  # Can handle sparse input.
 
-<<<<<<< HEAD
-    if isDocumentTermDF:
-        return pd.DataFrame.sparse.from_spmatrix(result, s.index, s.columns)
-    else:
-        return pd.Series(list(result), index=s.index)
-=======
     if isDataFrame:
         return pd.DataFrame.sparse.from_spmatrix(
             result, input_matrix.index, input_matrix.columns
         )
     else:
-        return pd.Series(list(result), index=input_matrix.index)
->>>>>>> 72f351ea
+        return pd.Series(list(result), index=input_matrix.index)