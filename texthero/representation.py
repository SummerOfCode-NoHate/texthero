"""
Map words into vectors using different algorithms such as TF-IDF, word2vec or GloVe.
"""

import pandas as pd
import numpy as np

from sklearn.feature_extraction.text import TfidfVectorizer, CountVectorizer
from sklearn.manifold import TSNE
from sklearn.decomposition import PCA, NMF
from sklearn.cluster import KMeans, DBSCAN, MeanShift
from sklearn.metrics.pairwise import cosine_similarity
from scipy.sparse import coo_matrix

from typing import Optional, Union, Any

from texthero import preprocessing

import logging
import warnings

# from texthero import pandas_ as pd_

"""
Helper
"""


def representation_series_to_flat_series(
    s: Union[pd.Series, pd.Series.sparse],
    index: pd.Index = None,
    fill_missing_with: Any = np.nan,
) -> pd.Series:
    """
    Transform a Pandas Representation Series to a "normal" (flattened) Pandas Series.

    The given Series should have a multiindex with first level being the document
    and second level being individual features of that document (e.g. tdidf scores per word).
    The flattened Series has one cell per document, with the cell being a list of all
    the individual features of that document.

    Parameters
    ----------
    s : Sparse Pandas Series or Pandas Series
        The multiindexed Pandas Series to flatten.

    index : Pandas Index, optional, default to None
        The index the flattened Series should have.

    fill_missing_with : Any, default to np.nan
        Value to fill the NaNs (missing values) with. This _does not_ mean
        that existing values that are np.nan are replaced, but rather that
        features that are not present in one document but present in others
        are filled with fill_missing_with. See example below.


    Examples
    --------
    >>> import texthero as hero
    >>> import pandas as pd
    >>> import numpy as np
    >>> index = pd.MultiIndex.from_tuples([("doc0", "Word1"), ("doc0", "Word3"), ("doc1", "Word2")], names=['document', 'word'])
    >>> s = pd.Series([3, np.nan, 4], index=index)
    >>> s
    document  word 
    doc0      Word1    3.0
              Word3    NaN
    doc1      Word2    4.0
    dtype: float64
    >>> hero.representation_series_to_flat_series(s, fill_missing_with=0.0)
    document
    doc0    [3.0, 0.0, nan]
    doc1    [0.0, 4.0, 0.0]
    dtype: object

    """
    s = s.unstack(fill_value=fill_missing_with)

    if index is not None:
        s = s.reindex(index, fill_value=fill_missing_with)
        # Reindexing makes the documents for which no values
        # are present in the Sparse Representation Series
        # "reappear" correctly.

    s = pd.Series(s.values.tolist(), index=s.index)

    s.rename_axis("document", inplace=True)

    return s


def _check_is_valid_representation(s: pd.Series) -> bool:
    """
    Check if the given Pandas Series is a Document Representation Series.

    Returns true if Series is Document Representation Series, else False.

    """

    # TODO: in Version 2 when only representation is accepted as input -> change "return False" to "raise ValueError"

    if not isinstance(s.index, pd.MultiIndex):
        return False
        # raise ValueError(
        #     f"The input Pandas Series should be a Representation Pandas Series and should have a MultiIndex. The given Pandas Series does not appears to have MultiIndex"
        # )

    if s.index.nlevels != 2:
        return False
        # raise ValueError(
        #     f"The input Pandas Series should be a Representation Pandas Series and should have a MultiIndex, where the first level represent the document and the second one the words/token. The given Pandas Series has {s.index.nlevels} number of levels instead of 2."
        # )

    return True


# Warning message for not-tokenized inputs
_not_tokenized_warning_message = (
    "It seems like the given Pandas Series s is not tokenized. This function will"
    " tokenize it automatically using hero.tokenize(s) first. You should consider"
    " tokenizing it yourself first with hero.tokenize(s) in the future."
)


"""
Vectorization
"""


<<<<<<< HEAD
def term_frequency(
    s: pd.Series,
    max_features: Optional[int] = None,
    return_feature_names=False,
    min_df=1,
    max_df=1.0,
    binary=False,
    return_flat_series=False,
=======
def count(
    s: pd.Series,
    max_features: Optional[int] = None,
    min_df=1,
    max_df=1.0,
    binary=False,
    return_feature_names=False,
>>>>>>> f66f23c8
) -> pd.Series:
    """
    Represent a text-based Pandas Series using count.

    The input Series should already be tokenized. If not, it will
    be tokenized before count is calculated.

    Parameters
    ----------
<<<<<<< HEAD
    s : Pandas Series
    max_features : int, optional, default to None.
        Maximum number of features to keep. Will keep all features if set to None.
    return_features_names : Boolean, default to False.
        If True, return a tuple (*term_frequency_series*, *features_names*).
        Only applicable if return_flat_series is set to True.
    max_df : float in range [0.0, 1.0] or int, default=1.0
        Ignore terms that have a document frequency (number of documents they appear in)
        frequency strictly higher than the given threshold.
        If float, the parameter represents a proportion of documents, integer
        absolute counts.
=======
    s : Pandas Series (tokenized)

    max_features : int, optional, default to None.
        Maximum number of features to keep. Will keep all features if set to None.

>>>>>>> f66f23c8
    min_df : float in range [0.0, 1.0] or int, default=1
        When building the vocabulary ignore terms that have a document
        frequency (number of documents they appear in) strictly 
        lower than the given threshold.
        If float, the parameter represents a proportion of documents, integer
        absolute counts.
<<<<<<< HEAD
    binary : bool, default=False
        If True, all non zero counts are set to 1.
    return_flat_series : bool, default=False
        Whether to return a flat Series (document vectors in every cell) instead
        of a Document Representation Series. Will be less memory-efficient.
        See also: TODO

    Returns
    -------
    Pandas Series
=======

    max_df : float in range [0.0, 1.0] or int, default=1.0
        Ignore terms that have a document frequency (number of documents they appear in)
        frequency strictly higher than the given threshold.
        If float, the parameter represents a proportion of documents, integer
        absolute counts.

    binary : bool, default=False
        If True, all non zero counts are set to 1.

    return_features_names : Boolean, False by Default
        If True, return a tuple (*count_series*, *features_names*)

>>>>>>> f66f23c8

    Examples
    --------
    >>> import texthero as hero
    >>> import pandas as pd
<<<<<<< HEAD
    >>> s = pd.Series(["Sentence one", "Sentence two"])
    >>> s = hero.tokenize(s)
    >>> hero.term_frequency(s, return_flat_series=True)
    document
    0    [1, 1.0, 0.0]
    1    [1, 0.0, 1.0]
=======
    >>> s = pd.Series(["Sentence one", "Sentence two"]).pipe(hero.tokenize)
    >>> hero.count(s)
    0    [1, 1, 0]
    1    [1, 0, 1]
>>>>>>> f66f23c8
    dtype: object
    
    To return the features_names:
    
    >>> import texthero as hero
    >>> import pandas as pd
<<<<<<< HEAD
    >>> s = pd.Series(["Sentence one", "Sentence two"])
    >>> s = hero.tokenize(s)
    >>> hero.term_frequency(s, return_feature_names=True, return_flat_series=True)
    (document
    0    [1, 1.0, 0.0]
    1    [1, 0.0, 1.0]
=======
    >>> s = pd.Series(["Sentence one", "Sentence two"]).pipe(hero.tokenize)
    >>> hero.count(s, return_feature_names=True)
    (0    [1, 1, 0]
    1    [1, 0, 1]
>>>>>>> f66f23c8
    dtype: object, ['Sentence', 'one', 'two'])

    """
    # TODO. Can be rewritten without sklearn.

    # Check if input is tokenized. Else, print warning and tokenize.
    if not isinstance(s.iloc[0], list):
        warnings.warn(_not_tokenized_warning_message, DeprecationWarning)
        s = preprocessing.tokenize(s)

    tf = CountVectorizer(
        max_features=max_features,
        tokenizer=lambda x: x,
        preprocessor=lambda x: x,
        min_df=min_df,
        max_df=max_df,
        binary=binary,
    )
    tf_vectors_csr = tf.fit_transform(s)

    tf_vectors_coo = coo_matrix(tf_vectors_csr)
    s_out = pd.Series.sparse.from_coo(tf_vectors_coo)

    features_names = tf.get_feature_names()

    # Map word index to word name
    s_out.index = s_out.index.map(lambda x: (s.index[x[0]], features_names[x[1]]))

    s_out.rename_axis(["document", "word"], inplace=True)

    if return_flat_series:

        s_out = representation_series_to_flat_series(
            s_out, fill_missing_with=0.0, index=s.index
        )

        if return_feature_names:
            return (s_out, tf.get_feature_names())

    return s_out


def term_frequency(
    s: pd.Series,
    max_features: Optional[int] = None,
    min_df=1,
    max_df=1.0,
    return_feature_names=False,
) -> pd.Series:

    """
    Represent a text-based Pandas Series using term frequency.

    The input Series should already be tokenized. If not, it will
    be tokenized before term_frequency is calculated.

    Parameters
    ----------
    s : Pandas Series (tokenized)

    max_features : int, optional, default to None.
        Maximum number of features to keep. Will keep all features if set to None.

    min_df : float in range [0.0, 1.0] or int, default=1
        When building the vocabulary ignore terms that have a document
        frequency (number of documents they appear in) strictly 
        lower than the given threshold.
        If float, the parameter represents a proportion of documents, integer
        absolute counts.

    max_df : float in range [0.0, 1.0] or int, default=1.0
        Ignore terms that have a document frequency (number of documents they appear in)
        frequency strictly higher than the given threshold.
        If float, the parameter represents a proportion of documents, integer
        absolute counts.

    return_features_names : Boolean, False by Default
        If True, return a tuple (*count_series*, *features_names*)


    Examples
    --------
    >>> import texthero as hero
    >>> import pandas as pd
    >>> s = pd.Series(["Sentence one", "Sentence two"]).pipe(hero.tokenize)
    >>> hero.term_frequency(s)
    0    [0.25, 0.25, 0.0]
    1    [0.25, 0.0, 0.25]
    dtype: object
    
    To return the features_names:
    
    >>> import texthero as hero
    >>> import pandas as pd
    >>> s = pd.Series(["Sentence one", "Sentence two"]).pipe(hero.tokenize)
    >>> hero.term_frequency(s, return_feature_names=True)
    (0    [0.25, 0.25, 0.0]
    1    [0.25, 0.0, 0.25]
    dtype: object, ['Sentence', 'one', 'two'])

    """
    # Check if input is tokenized. Else, print warning and tokenize.
    if not isinstance(s.iloc[0], list):
        warnings.warn(_not_tokenized_warning_message, DeprecationWarning)
        s = preprocessing.tokenize(s)

    tf = CountVectorizer(
        max_features=max_features,
        tokenizer=lambda x: x,
        preprocessor=lambda x: x,
        min_df=min_df,
        max_df=max_df,
    )

    cv_fit_transform = tf.fit_transform(s).toarray()
    total_count = np.sum(cv_fit_transform)
    s = pd.Series(np.divide(cv_fit_transform, total_count).tolist(), index=s.index)

    if return_feature_names:
        return (s, tf.get_feature_names())
    else:
        return s


def tfidf(
    s: pd.Series,
    max_features=None,
    min_df=1,
    max_df=1.0,
    return_feature_names=False,
    return_flat_series=False,
) -> pd.Series:
    """
    Represent a text-based Pandas Series using TF-IDF.

    *Term Frequency - Inverse Document Frequency (TF-IDF)* is a formula to
    calculate the _relative importance_ of the words in a document, taking
    into account the words' occurences in other documents. It consists of two parts:

    The *term frequency (tf)* tells us how frequently a term is present in a document,
    so tf(document d, term t) = number of times t appears in d.

    The *inverse document frequency (idf)* measures how _important_ or _characteristic_
    a term is among the whole corpus (i.e. among all documents).
    Thus, idf(term t) = log((1 + number of documents) / (1 + number of documents where t is present)) + 1.

    Finally, tf-idf(document d, term t) = tf(d, t) * idf(t).

    Different from the `sklearn-implementation of tfidf <https://scikit-learn.org/stable/modules/generated/sklearn.feature_extraction.text.TfidfVectorizer.html>`,
    this function does *not* normalize the output in any way,
    so the result is exactly what you
    get applying the formula described above.

    The input Series should already be tokenized. If not, it will
    be tokenized before tfidf is calculated.

    If working with big pandas Series, you might want to limit
    the number of features through the max_features parameter.

    Parameters
    ----------
    s : Pandas Series (tokenized)

    max_features : int, optional, default to None.
<<<<<<< HEAD
        If not None, only the max_features most frequent tokens are used.
    min_df : int, optional, default to 1.
        When building the vocabulary, ignore terms that have a document 
        frequency (number of documents a term appears in) strictly lower than the given threshold.
    max_df : int or double, optional, default to 1.0
        When building the vocabulary, ignore terms that have a document
        frequency (number of documents a term appears in) strictly higher than the given threshold. This arguments basically permits to remove corpus-specific stop words. When the argument is a float [0.0, 1.0], the parameter represents a proportion of documents.
    return_feature_names: Boolean, optional, default to False
        Whether to return the feature (i.e. word) names with the output.
    return_flat_series : bool, default=False
        Whether to return a flat Series (document vectors in every cell) instead
        of a Document Representation Series. Will be less memory-efficient.
        See also: TODO
=======
        Maximum number of features to keep. Will keep all features if set to None.

    min_df : float in range [0.0, 1.0] or int, default=1
        When building the vocabulary ignore terms that have a document
        frequency (number of documents they appear in) strictly 
        lower than the given threshold.
        If float, the parameter represents a proportion of documents, integer
        absolute counts.

    max_df : float in range [0.0, 1.0] or int, default=1.0
        Ignore terms that have a document frequency (number of documents they appear in)
        frequency strictly higher than the given threshold.
        This arguments basically permits to remove corpus-specific stop words.
        If float, the parameter represents a proportion of documents, integer
        absolute counts.

    return_features_names : Boolean, False by Default
        If True, return a tuple (*count_series*, *features_names*)
>>>>>>> f66f23c8


    Examples
    --------
    >>> import texthero as hero
    >>> import pandas as pd
<<<<<<< HEAD
    >>> s = pd.Series(["Hi Bye", "Test Bye Bye"])
    >>> s = hero.tokenize(s)
    >>> hero.tfidf(s, return_feature_names=True, return_flat_series=True)
=======
    >>> s = pd.Series(["Hi Bye", "Test Bye Bye"]).pipe(hero.tokenize)
    >>> hero.tfidf(s, return_feature_names=True)
>>>>>>> f66f23c8
    (document
    0    [1.0, 1.4054651081081644, 0.0]
    1    [2.0, 0.0, 1.4054651081081644]
    dtype: object, ['Bye', 'Hi', 'Test'])

    See Also
    --------
    `TF-IDF on Wikipedia <https://en.wikipedia.org/wiki/Tf-idf>`_

    """

    # Check if input is tokenized. Else, print warning and tokenize.
    if not isinstance(s.iloc[0], list):
        warnings.warn(_not_tokenized_warning_message, DeprecationWarning)
        s = preprocessing.tokenize(s)

    tfidf = TfidfVectorizer(
        use_idf=True,
        max_features=max_features,
        min_df=min_df,
        max_df=max_df,
        tokenizer=lambda x: x,
        preprocessor=lambda x: x,
        norm=None,  # Disable l1/l2 normalization.
    )

    tfidf_vectors_csr = tfidf.fit_transform(s)

    # Result from sklearn is in Compressed Sparse Row format.
    # Pandas Sparse Series can only be initialized from Coordinate format.
    tfidf_vectors_coo = coo_matrix(tfidf_vectors_csr)
    s_out = pd.Series.sparse.from_coo(tfidf_vectors_coo)

    # Map word index to word name and keep original index of documents.
    feature_names = tfidf.get_feature_names()
    s_out.index = s_out.index.map(lambda x: (s.index[x[0]], feature_names[x[1]]))

    s_out.rename_axis(["document", "word"], inplace=True)

    if return_flat_series:
        s_out = representation_series_to_flat_series(
            s_out, fill_missing_with=0.0, index=s.index
        )

        if return_feature_names:
            return (s_out, feature_names)

    return s_out


"""
Dimensionality reduction

TODO: truncated_svd
"""


def pca(s, n_components=2, random_state=None) -> pd.Series:
    """
    Perform principal component analysis on the given Pandas Series.

    Principal Component Analysis (PCA) is a statistical method that is used
    to reveal where the variance in a dataset comes from. For textual data,
    one could for example first represent a Series of documents using
    :meth:`texthero.representation.tfidf` to get a vector representation
    of each document. Then, PCA can generate new vectors from the tfidf representation
    that showcase the differences among the documents most strongly in fewer dimensions.

    For example, the tfidf vectors will have length 100 if hero.tfidf was called
    on a large corpus with max_features=100. Visualizing 100 dimensions is hard!
    Using PCA with n_components=3, every document will now get a vector of
    length 3, and the vectors will be chosen so that the document differences
    are easily visible. The corpus can now be visualized in 3D and we can
    get a good first view of the data!

    In general, *pca* should be called after the text has already been represented to a matrix form.

    Parameters
    ----------
    s : Pandas Series

    n_components : Int. Default is 2.
        Number of components to keep (dimensionality of output vectors).
        If n_components is not set or None, all components are kept.

    random_state : int, default=None
        Pass an int for reproducible results across multiple function calls.


    Returns
    -------
    Pandas Series with the vector calculated by PCA for the document in every cell.

    Examples
    --------
    >>> import texthero as hero
    >>> import pandas as pd
    >>> s = pd.Series(["Football is great", "Hi, I'm Texthero, who are you? Tell me!"])
    >>> s = s.pipe(hero.clean).pipe(hero.tokenize).pipe(hero.tfidf)
    >>> # Attention, your results might differ due to
    >>> # the randomness in PCA!
    >>> hero.pca(s) # doctest: +SKIP
    document
    0     [1.5713577608669735, 1.1102230246251565e-16]
    1    [-1.5713577608669729, 1.1102230246251568e-16]
    dtype: object

    See also
    --------
    `PCA on Wikipedia <https://en.wikipedia.org/wiki/Principal_component_analysis>`_

    """
<<<<<<< HEAD
    pca = PCA(n_components=n_components)

    if _check_is_valid_representation(s):

        if pd.api.types.is_sparse(s):
            s_coo_matrix = s.sparse.to_coo()[0]
            if s_coo_matrix.shape[1] > 1000:
                warnings.warn(
                    "Be careful. You are trying to compute PCA from a Sparse Pandas Series with a very large vocabulary. Principal Component Analysis normalize the data and this act requires to expand the input Sparse Matrix. This operation might take long. Consider using `svd_truncated` instead as it can deals with Sparse Matrix efficiently."
                )
        else:
            # Treat it as a Sparse matrix anyway for efficiency.
            s = s.astype("Sparse")
            s_coo_matrix = s.sparse.to_coo()[0]

        s_for_vectorization = s_coo_matrix.todense()

    # Else: no Document Representation Series -> like before
    else:
        s_for_vectorization = list(s)

    s_out = pd.Series(
        pca.fit_transform(s_for_vectorization).tolist(), index=s.index.unique(level=0),
    )
    s_out = s_out.rename_axis(None)

    return s_out


def nmf(s, n_components=2, random_state_arg=0):
=======
    pca = PCA(n_components=n_components, random_state=random_state, copy=False)
    return pd.Series(pca.fit_transform(list(s)).tolist(), index=s.index)


def nmf(s, n_components=2, random_state=None) -> pd.Series:
>>>>>>> f66f23c8
    """
    Performs non-negative matrix factorization.

    Non-Negative Matrix Factorization (NMF) is often used in
    natural language processing to find clusters of similar
    texts (e.g. some texts in a corpus might be about sports
    and some about music, so they will differ in the usage
    of technical terms; see the example below). 

    Given a document-term matrix (so in
    texthero usually a Series after applying :meth:`texthero.representation.tfidf`
    or some other first representation function that assigns a scalar (a weight)
    to each word), NMF will find n_components many topics (clusters)
    and calculate a vector for each document that places it
    correctly among the topics.


    Parameters
    ----------
    s : Pandas Series

    n_components : Int. Default is 2.
        Number of components to keep (dimensionality of output vectors).
        If n_components is not set or None, all components are kept.

    random_state : int, default=None
        Pass an int for reproducible results across multiple function calls.

    Returns
    -------
    Pandas Series with the vector calculated by NMF for the document in every cell.

    Examples
    --------
    >>> import texthero as hero
    >>> import pandas as pd
    >>> s = pd.Series(["Football, Sports, Soccer", "Music, Violin, Orchestra", "Football, Music"])
    >>> s = s.pipe(hero.clean).pipe(hero.tokenize).pipe(hero.term_frequency)
    >>> hero.nmf(s) # doctest: +SKIP
    0                    [0.9080190347553924, 0.0]
    1                     [0.0, 0.771931061231598]
    2    [0.3725409073202516, 0.31656880119331093]
    dtype: object
    >>> # As we can see, the third document, which
    >>> # is a mix of sports and music, is placed
    >>> # between the two axes (the topics) while
    >>> # the other documents are placed right on 
    >>> # one topic axis each.

    See also
    --------
    `NMF on Wikipedia <https://en.wikipedia.org/wiki/Non-negative_matrix_factorization>`_

    """
<<<<<<< HEAD
    nmf = NMF(n_components=n_components, init=None, random_state=random_state_arg)

    if _check_is_valid_representation(s):

        if pd.api.types.is_sparse(s):
            s_coo_matrix = s.sparse.to_coo()[0]
        else:
            # Treat it as a Sparse matrix anyway for efficiency.
            s = s.astype("Sparse")
            s_coo_matrix = s.sparse.to_coo()[0]

        s_for_vectorization = s_coo_matrix  # NMF can work with sparse input.

    # Else: no Document Representation Series -> like before
    else:
        s_for_vectorization = list(s)

    s_out = pd.Series(
        nmf.fit_transform(s_for_vectorization).tolist(), index=s.index.unique(level=0),
    )

    s_out = s_out.rename_axis(None)

    return s_out
=======
    nmf = NMF(n_components=n_components, init="random", random_state=random_state,)
    return pd.Series(nmf.fit_transform(list(s)).tolist(), index=s.index)
>>>>>>> f66f23c8


def tsne(
    s: pd.Series,
    n_components=2,
    perplexity=30.0,
    learning_rate=200.0,
    n_iter=1000,
    random_state=None,
    n_jobs=-1,
) -> pd.Series:
    """
    Performs TSNE on the given pandas series.

    t-distributed Stochastic Neighbor Embedding (t-SNE) is
    a machine learning algorithm used to visualize high-dimensional data in fewer
    dimensions. In natural language processing, the high-dimensional
    data is usually a document-term matrix
    (so in texthero usually a Series after applying :meth:`texthero.representation.tfidf`
    or some other first representation function that assigns a scalar (a weight)
    to each word) that is hard to visualize as there
    might be many terms. With t-SNE, every document
    gets a new, low-dimensional (n_components entries)
    vector in such a way that the differences / similarities between
    documents are preserved.


    Parameters
    ----------
    s : Pandas Series

    n_components : int, default is 2.
        Number of components to keep (dimensionality of output vectors).
        If n_components is not set or None, all components are kept.

    perplexity : float, optional (default: 30)
        The perplexity is related to the number of nearest neighbors that
        is used in other manifold learning algorithms. Larger datasets
        usually require a larger perplexity. Consider selecting a value
        between 5 and 50. Different values can result in significanlty
        different results.

    learning_rate : float, optional (default: 200.0)
        The learning rate for t-SNE is usually in the range [10.0, 1000.0]. If
        the learning rate is too high, the data may look like a 'ball' with any
        point approximately equidistant from its nearest neighbours. If the
        learning rate is too low, most points may look compressed in a dense
        cloud with few outliers. If the cost function gets stuck in a bad local
        minimum increasing the learning rate may help.

    n_iter : int, optional (default: 1000)
        Maximum number of iterations for the optimization. Should be at
        least 250.

    random_state : int, default=None
        Determines the random number generator. Pass an int for reproducible
        results across multiple function calls.

    n_jobs : int, optional, default=-1
        The number of parallel jobs to run for neighbors search.
        ``-1`` means using all processors.

    Returns
    -------
    Pandas Series with the vector calculated by t-SNE for the document in every cell.

    Examples
    --------
    >>> import texthero as hero
    >>> import pandas as pd
    >>> s = pd.Series(["Football, Sports, Soccer", "Music, Violin, Orchestra", "Football, Music"])
    >>> s = s.pipe(hero.clean).pipe(hero.tokenize).pipe(hero.term_frequency)
    >>> hero.tsne(s, random_state=42) # doctest: +SKIP
    0      [-18.833383560180664, -276.800537109375]
    1     [-210.60179138183594, 143.00535583496094]
    2    [-478.27984619140625, -232.97410583496094]
    dtype: object

    See also
    --------
    `t-SNE on Wikipedia <https://en.wikipedia.org/wiki/T-distributed_stochastic_neighbor_embedding>`_

    """
    tsne = TSNE(
        n_components=n_components,
        perplexity=perplexity,
        learning_rate=learning_rate,
        n_iter=n_iter,
        random_state=random_state,
        n_jobs=n_jobs,
    )

    if _check_is_valid_representation(s):

        if pd.api.types.is_sparse(s):
            s_coo_matrix = s.sparse.to_coo()[0]
        else:
            # Treat it as a Sparse matrix anyway for efficiency.
            s = s.astype("Sparse")
            s_coo_matrix = s.sparse.to_coo()[0]

        s_for_vectorization = s_coo_matrix  # TSNE can work with sparse input.

    # Else: no Document Representation Series -> like before
    else:
        s_for_vectorization = list(s)

    s_out = pd.Series(tsne.fit_transform(s_for_vectorization).tolist(), index=s.index)

    s_out = s_out.rename_axis(None)

    return s_out


"""
Clustering
"""


def kmeans(
    s: pd.Series,
    n_clusters=5,
    n_init=10,
    max_iter=300,
    random_state=None,
    algorithm="auto",
):
    """
    Performs K-means clustering algorithm.

    K-means clustering is used in natural language processing
    to separate texts into k clusters (groups) 
    (e.g. some texts in a corpus might be about sports
    and some about music, so they will differ in the usage
    of technical terms; the K-means algorithm uses this
    to separate them into two clusters). 

    Given a document-term matrix (so in
    texthero usually a Series after applying :meth:`texthero.representation.tfidf`
    or some other first representation function that assigns a scalar (a weight)
    to each word), K-means will find k topics (clusters)
    and assign a topic to each document.

    Parameters
    ----------
    s: Pandas Series

    n_clusters: Int, default to 5.
        The number of clusters to separate the data into.

    n_init : int, default=10
        Number of time the k-means algorithm will be run with different
        centroid seeds. The final results will be the best output of
        n_init consecutive runs in terms of inertia.

    max_iter : int, default=300
        Maximum number of iterations of the k-means algorithm for a
        single run.

    random_state : int, default=None
        Determines random number generation for centroid initialization. Use
        an int to make the randomness deterministic.

    algorithm : {"auto", "full", "elkan"}, default="auto"
        K-means algorithm to use. The classical EM-style algorithm is "full".
        The "elkan" variation is more efficient on data with well-defined
        clusters, by using the triangle inequality. However it's more memory
        intensive.

    Returns
    -------
    Pandas Series with the cluster the document was assigned to in each cell.

    Examples
    --------
    >>> import texthero as hero
    >>> import pandas as pd
    >>> s = pd.Series(["Football, Sports, Soccer", "music, violin, orchestra", "football, fun, sports", "music, fun, guitar"])
    >>> s = s.pipe(hero.clean).pipe(hero.tokenize).pipe(hero.term_frequency)
    >>> hero.kmeans(s, n_clusters=2, random_state=42)
    0    1
    1    0
    2    1
    3    0
    dtype: category
    Categories (2, int64): [0, 1]
    >>> # As we can see, the documents are correctly
    >>> # separated into topics / clusters by the algorithm.

    See also
    --------
    `kmeans on Wikipedia <https://en.wikipedia.org/wiki/K-means_clustering>`_

    """
    if _check_is_valid_representation(s):

        if pd.api.types.is_sparse(s):
            s_coo_matrix = s.sparse.to_coo()[0]
        else:
            # Treat it as a Sparse matrix anyway for efficiency.
            s = s.astype("Sparse")
            s_coo_matrix = s.sparse.to_coo()[0]

        s_for_vectorization = s_coo_matrix  # kmeans can work with sparse input.

    # Else: no Document Representation Series -> like before
    else:
        s_for_vectorization = list(s)

    kmeans = KMeans(
        n_clusters=n_clusters,
        n_init=n_init,
        max_iter=max_iter,
        random_state=random_state,
        copy_x=True,
        algorithm=algorithm,
    )

    s_out = pd.Series(
        kmeans.fit_predict(s_for_vectorization), index=s.index.unique(level=0),
    ).astype("category")

    s_out = s_out.rename_axis(None)

    return s_out


def dbscan(
    s,
    eps=0.5,
    min_samples=5,
    metric="euclidean",
    metric_params=None,
    leaf_size=30,
    n_jobs=-1,
):
    """
    Perform DBSCAN clustering.

    Density-based spatial clustering of applications with noise (DBSCAN)
    is used in natural language processing
    to separate texts into clusters (groups)
    (e.g. some texts in a corpus might be about sports
    and some about music, so they will differ in the usage
    of technical terms; the DBSCAN algorithm uses this
    to separate them into clusters). It chooses the
    number of clusters on its own.

    Given a document-term matrix (so in
    texthero usually a Series after applying :meth:`texthero.representation.tfidf`
    or some other first representation function that assigns a scalar (a weight)
    to each word), DBSCAN will find topics (clusters)
    and assign a topic to each document.

    Parameters
    ----------
    s: Pandas Series

    eps : float, default=0.5
        The maximum distance between two samples for one to be considered
        as in the neighborhood of the other. This is not a maximum bound
        on the distances of points within a cluster. This is the most
        important DBSCAN parameter to choose appropriately for your data set
        and distance function.

    min_samples : int, default=5
        The number of samples (or total weight) in a neighborhood for a point
        to be considered as a core point. This includes the point itself.

    metric : string, or callable, default='euclidean'
        The metric to use when calculating distance between instances in a
        feature array. Use `sorted(sklearn.neighbors.VALID_METRICS['brute'])`
        to see valid options.

    metric_params : dict, default=None
        Additional keyword arguments for the metric function.

    leaf_size : int, default=30
        Leaf size passed to BallTree or cKDTree. This can affect the speed
        of the construction and query, as well as the memory required
        to store the tree. The optimal value depends
        on the nature of the problem.

    n_jobs : int, default=-1
        The number of parallel jobs to run.
        ``-1`` means using all processors.

    Returns
    -------
    Pandas Series with the cluster the document was assigned to in each cell.

    Examples
    --------
    >>> import texthero as hero
    >>> import pandas as pd
    >>> s = pd.Series(["Football, Sports, Soccer", "music, violin, orchestra", "football, fun, sports", "music, enjoy, guitar"])
    >>> s = s.pipe(hero.clean).pipe(hero.tokenize).pipe(hero.tfidf)
    >>> hero.dbscan(s, min_samples=1, eps=4)
    document
    0    0
    1    1
    2    0
    3    1
    dtype: category
    Categories (2, int64): [0, 1]
    >>> # As we can see, the documents are correctly
    >>> # separated into topics / clusters by the algorithm
    >>> # and we didn't even have to say how many topics there are!

    See also
    --------
    `DBSCAN on Wikipedia <https://en.wikipedia.org/wiki/DBSCAN>`_

    """

    if _check_is_valid_representation(s):

        if pd.api.types.is_sparse(s):
            s_coo_matrix = s.sparse.to_coo()[0]
        else:
            # Treat it as a Sparse matrix anyway for efficiency.
            s = s.astype("Sparse")
            s_coo_matrix = s.sparse.to_coo()[0]

        s_for_vectorization = s_csr_matrix  # dbscan can work on sparse.

    # Else: no Document Representation Series -> like before
    else:
        s_for_vectorization = list(s)

    s_out = pd.Series(
        DBSCAN(
            eps=eps,
            min_samples=min_samples,
            metric=metric,
            metric_params=metric_params,
            leaf_size=leaf_size,
            n_jobs=n_jobs,
        ).fit_predict(s_for_vectorization),
        index=s.index,
    ).astype("category")

    s_out = s_out.rename_axis(None)

    return s_out


def meanshift(
    s,
    bandwidth=None,
    bin_seeding=False,
    min_bin_freq=1,
    cluster_all=True,
    n_jobs=-1,
    max_iter=300,
):
    """
    Perform mean shift clustering.

    Mean shift clustering
    is used in natural language processing
    to separate texts into clusters (groups)
    (e.g. some texts in a corpus might be about sports
    and some about music, so they will differ in the usage
    of technical terms; the mean shift algorithm uses this
    to separate them into clusters). It chooses the
    number of clusters on its own.

    Given a document-term matrix (so in
    texthero usually a Series after applying :meth:`texthero.representation.tfidf`
    or some other first representation function that assigns a scalar (a weight)
    to each word), mean shift will find topics (clusters)
    and assign a topic to each document.

    Parameters
    ----------
    s: Pandas Series

    bandwidth : float, default=None
        Bandwidth used in the RBF kernel.

        If not given, the bandwidth is estimated.
        Estimating takes time at least quadratic in the number of samples (i.e. documents).
        For large datasets, it’s wise to set the bandwidth to a small value.

    bin_seeding : bool, default=False
        If true, initial kernel locations are not locations of all
        points, but rather the location of the discretized version of
        points, where points are binned onto a grid whose coarseness
        corresponds to the bandwidth. Setting this option to True will speed
        up the algorithm because fewer seeds will be initialized.

    min_bin_freq : int, default=1
       To speed up the algorithm, accept only those bins with at least
       min_bin_freq points as seeds.

    cluster_all : bool, default=True
        If true, then all points are clustered, even those orphans that are
        not within any kernel. Orphans are assigned to the nearest kernel.
        If false, then orphans are given cluster label -1.

    n_jobs : int, default=-1
        The number of jobs to use for the computation.
        ``-1`` means using all processors

    max_iter : int, default=300
        Maximum number of iterations, per seed point before the clustering
        operation terminates (for that seed point), if has not converged yet.

    Returns
    -------
    Pandas Series with the cluster the document was assigned to in each cell.

    Examples
    --------
    >>> import texthero as hero
    >>> import pandas as pd
    >>> s = pd.Series([[1, 1], [2, 1], [1, 0], [4, 7], [3, 5], [3, 6]])
    >>> hero.meanshift(s, bandwidth=2)
    0    1
    1    1
    2    1
    3    0
    4    0
    5    0
    dtype: category
    Categories (2, int64): [0, 1]

    See also
    --------
    `Mean-Shift on Wikipedia <https://en.wikipedia.org/wiki/Mean_shift>`_

    """

    if _check_is_valid_representation(s):

        if pd.api.types.is_sparse(s):
            s_coo_matrix = s.sparse.to_coo()[0]
            if s_coo_matrix.shape[1] > 1000:
                warnings.warn(
                    "Be careful. You are trying to compute Meanshift from a Sparse Pandas Series with a very large vocabulary. Meanshift will need to expand the input Sparse Matrix. This operation might take long."
                )
        else:
            # Treat it as a Sparse matrix anyway for efficiency.
            s = s.astype("Sparse")
            s_coo_matrix = s.sparse.to_coo()[0]

        s_for_vectorization = s_csr_matrix.todense()

    # Else: no Document Representation Series -> like before
    else:
        s_for_vectorization = list(s)

    s_out = pd.Series(
        MeanShift(
            bandwidth=bandwidth,
            bin_seeding=bin_seeding,
            min_bin_freq=min_bin_freq,
            cluster_all=cluster_all,
            n_jobs=n_jobs,
            max_iter=max_iter,
        ).fit_predict(s_for_vectorization),
        index=s.index,
    ).astype("category")
    s_out = s_out.rename_axis(None)

    return s_out


"""
Topic modelling
"""

# TODO.<|MERGE_RESOLUTION|>--- conflicted
+++ resolved
@@ -127,7 +127,6 @@
 """
 
 
-<<<<<<< HEAD
 def term_frequency(
     s: pd.Series,
     max_features: Optional[int] = None,
@@ -136,15 +135,6 @@
     max_df=1.0,
     binary=False,
     return_flat_series=False,
-=======
-def count(
-    s: pd.Series,
-    max_features: Optional[int] = None,
-    min_df=1,
-    max_df=1.0,
-    binary=False,
-    return_feature_names=False,
->>>>>>> f66f23c8
 ) -> pd.Series:
     """
     Represent a text-based Pandas Series using count.
@@ -154,7 +144,6 @@
 
     Parameters
     ----------
-<<<<<<< HEAD
     s : Pandas Series
     max_features : int, optional, default to None.
         Maximum number of features to keep. Will keep all features if set to None.
@@ -166,20 +155,12 @@
         frequency strictly higher than the given threshold.
         If float, the parameter represents a proportion of documents, integer
         absolute counts.
-=======
-    s : Pandas Series (tokenized)
-
-    max_features : int, optional, default to None.
-        Maximum number of features to keep. Will keep all features if set to None.
-
->>>>>>> f66f23c8
     min_df : float in range [0.0, 1.0] or int, default=1
         When building the vocabulary ignore terms that have a document
         frequency (number of documents they appear in) strictly 
         lower than the given threshold.
         If float, the parameter represents a proportion of documents, integer
         absolute counts.
-<<<<<<< HEAD
     binary : bool, default=False
         If True, all non zero counts are set to 1.
     return_flat_series : bool, default=False
@@ -190,58 +171,29 @@
     Returns
     -------
     Pandas Series
-=======
-
-    max_df : float in range [0.0, 1.0] or int, default=1.0
-        Ignore terms that have a document frequency (number of documents they appear in)
-        frequency strictly higher than the given threshold.
-        If float, the parameter represents a proportion of documents, integer
-        absolute counts.
-
-    binary : bool, default=False
-        If True, all non zero counts are set to 1.
-
-    return_features_names : Boolean, False by Default
-        If True, return a tuple (*count_series*, *features_names*)
-
->>>>>>> f66f23c8
 
     Examples
     --------
     >>> import texthero as hero
     >>> import pandas as pd
-<<<<<<< HEAD
     >>> s = pd.Series(["Sentence one", "Sentence two"])
     >>> s = hero.tokenize(s)
     >>> hero.term_frequency(s, return_flat_series=True)
     document
     0    [1, 1.0, 0.0]
     1    [1, 0.0, 1.0]
-=======
-    >>> s = pd.Series(["Sentence one", "Sentence two"]).pipe(hero.tokenize)
-    >>> hero.count(s)
-    0    [1, 1, 0]
-    1    [1, 0, 1]
->>>>>>> f66f23c8
     dtype: object
     
     To return the features_names:
     
     >>> import texthero as hero
     >>> import pandas as pd
-<<<<<<< HEAD
     >>> s = pd.Series(["Sentence one", "Sentence two"])
     >>> s = hero.tokenize(s)
     >>> hero.term_frequency(s, return_feature_names=True, return_flat_series=True)
     (document
     0    [1, 1.0, 0.0]
     1    [1, 0.0, 1.0]
-=======
-    >>> s = pd.Series(["Sentence one", "Sentence two"]).pipe(hero.tokenize)
-    >>> hero.count(s, return_feature_names=True)
-    (0    [1, 1, 0]
-    1    [1, 0, 1]
->>>>>>> f66f23c8
     dtype: object, ['Sentence', 'one', 'two'])
 
     """
@@ -284,88 +236,6 @@
     return s_out
 
 
-def term_frequency(
-    s: pd.Series,
-    max_features: Optional[int] = None,
-    min_df=1,
-    max_df=1.0,
-    return_feature_names=False,
-) -> pd.Series:
-
-    """
-    Represent a text-based Pandas Series using term frequency.
-
-    The input Series should already be tokenized. If not, it will
-    be tokenized before term_frequency is calculated.
-
-    Parameters
-    ----------
-    s : Pandas Series (tokenized)
-
-    max_features : int, optional, default to None.
-        Maximum number of features to keep. Will keep all features if set to None.
-
-    min_df : float in range [0.0, 1.0] or int, default=1
-        When building the vocabulary ignore terms that have a document
-        frequency (number of documents they appear in) strictly 
-        lower than the given threshold.
-        If float, the parameter represents a proportion of documents, integer
-        absolute counts.
-
-    max_df : float in range [0.0, 1.0] or int, default=1.0
-        Ignore terms that have a document frequency (number of documents they appear in)
-        frequency strictly higher than the given threshold.
-        If float, the parameter represents a proportion of documents, integer
-        absolute counts.
-
-    return_features_names : Boolean, False by Default
-        If True, return a tuple (*count_series*, *features_names*)
-
-
-    Examples
-    --------
-    >>> import texthero as hero
-    >>> import pandas as pd
-    >>> s = pd.Series(["Sentence one", "Sentence two"]).pipe(hero.tokenize)
-    >>> hero.term_frequency(s)
-    0    [0.25, 0.25, 0.0]
-    1    [0.25, 0.0, 0.25]
-    dtype: object
-    
-    To return the features_names:
-    
-    >>> import texthero as hero
-    >>> import pandas as pd
-    >>> s = pd.Series(["Sentence one", "Sentence two"]).pipe(hero.tokenize)
-    >>> hero.term_frequency(s, return_feature_names=True)
-    (0    [0.25, 0.25, 0.0]
-    1    [0.25, 0.0, 0.25]
-    dtype: object, ['Sentence', 'one', 'two'])
-
-    """
-    # Check if input is tokenized. Else, print warning and tokenize.
-    if not isinstance(s.iloc[0], list):
-        warnings.warn(_not_tokenized_warning_message, DeprecationWarning)
-        s = preprocessing.tokenize(s)
-
-    tf = CountVectorizer(
-        max_features=max_features,
-        tokenizer=lambda x: x,
-        preprocessor=lambda x: x,
-        min_df=min_df,
-        max_df=max_df,
-    )
-
-    cv_fit_transform = tf.fit_transform(s).toarray()
-    total_count = np.sum(cv_fit_transform)
-    s = pd.Series(np.divide(cv_fit_transform, total_count).tolist(), index=s.index)
-
-    if return_feature_names:
-        return (s, tf.get_feature_names())
-    else:
-        return s
-
-
 def tfidf(
     s: pd.Series,
     max_features=None,
@@ -406,7 +276,6 @@
     s : Pandas Series (tokenized)
 
     max_features : int, optional, default to None.
-<<<<<<< HEAD
         If not None, only the max_features most frequent tokens are used.
     min_df : int, optional, default to 1.
         When building the vocabulary, ignore terms that have a document 
@@ -420,8 +289,6 @@
         Whether to return a flat Series (document vectors in every cell) instead
         of a Document Representation Series. Will be less memory-efficient.
         See also: TODO
-=======
-        Maximum number of features to keep. Will keep all features if set to None.
 
     min_df : float in range [0.0, 1.0] or int, default=1
         When building the vocabulary ignore terms that have a document
@@ -439,21 +306,15 @@
 
     return_features_names : Boolean, False by Default
         If True, return a tuple (*count_series*, *features_names*)
->>>>>>> f66f23c8
 
 
     Examples
     --------
     >>> import texthero as hero
     >>> import pandas as pd
-<<<<<<< HEAD
     >>> s = pd.Series(["Hi Bye", "Test Bye Bye"])
     >>> s = hero.tokenize(s)
     >>> hero.tfidf(s, return_feature_names=True, return_flat_series=True)
-=======
-    >>> s = pd.Series(["Hi Bye", "Test Bye Bye"]).pipe(hero.tokenize)
-    >>> hero.tfidf(s, return_feature_names=True)
->>>>>>> f66f23c8
     (document
     0    [1.0, 1.4054651081081644, 0.0]
     1    [2.0, 0.0, 1.4054651081081644]
@@ -566,7 +427,6 @@
     `PCA on Wikipedia <https://en.wikipedia.org/wiki/Principal_component_analysis>`_
 
     """
-<<<<<<< HEAD
     pca = PCA(n_components=n_components)
 
     if _check_is_valid_representation(s):
@@ -597,13 +457,6 @@
 
 
 def nmf(s, n_components=2, random_state_arg=0):
-=======
-    pca = PCA(n_components=n_components, random_state=random_state, copy=False)
-    return pd.Series(pca.fit_transform(list(s)).tolist(), index=s.index)
-
-
-def nmf(s, n_components=2, random_state=None) -> pd.Series:
->>>>>>> f66f23c8
     """
     Performs non-negative matrix factorization.
 
@@ -658,7 +511,6 @@
     `NMF on Wikipedia <https://en.wikipedia.org/wiki/Non-negative_matrix_factorization>`_
 
     """
-<<<<<<< HEAD
     nmf = NMF(n_components=n_components, init=None, random_state=random_state_arg)
 
     if _check_is_valid_representation(s):
@@ -683,10 +535,6 @@
     s_out = s_out.rename_axis(None)
 
     return s_out
-=======
-    nmf = NMF(n_components=n_components, init="random", random_state=random_state,)
-    return pd.Series(nmf.fit_transform(list(s)).tolist(), index=s.index)
->>>>>>> f66f23c8
 
 
 def tsne(
