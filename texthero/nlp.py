--- conflicted
+++ resolved
@@ -68,17 +68,7 @@
 
     nlp = en_core_web_sm.load(disable=["tagger", "parser"])
 
-<<<<<<< HEAD
-    return parallel(s, _named_entities, nlp=nlp)
-
-
-def _noun_chunks(s: TextSeries, nlp) -> pd.Series:
-
-    noun_chunks = []
-
-=======
     # nlp.pipe is now 'ner'
->>>>>>> b7827ca3
     for doc in nlp.pipe(s.astype("unicode").values, batch_size=32):
         noun_chunks.append(
             [
@@ -116,12 +106,6 @@
     dtype: object
     """
 
-<<<<<<< HEAD
-    nlp = spacy.load("en_core_web_sm", disable=["ner"])
-    # nlp.pipe is now "tagger", "parser"
-
-    return parallel(s, _noun_chunks, nlp=nlp)
-=======
     noun_chunks = []
 
     nlp = en_core_web_sm.load(disable=["ner"])
@@ -134,7 +118,6 @@
                 for chunk in doc.noun_chunks
             ]
         )
->>>>>>> b7827ca3
 
 
 def _count_sentences(s: TextSeries, nlp) -> pd.Series:
@@ -254,12 +237,6 @@
      25), ('day', 'NOUN', 'NN', 26, 29)]
     """
 
-<<<<<<< HEAD
-    nlp = spacy.load("en_core_web_sm", disable=["parser", "ner"])
-    # nlp.pipe is now "tagger"
-
-    return parallel(s, _pos_tag, nlp=nlp)
-=======
     pos_tags = []
 
     nlp = en_core_web_sm.load(disable=["parser", "ner"])
@@ -329,5 +306,4 @@
     def _stem(text):
         return " ".join([stemmer.stem(word) for word in text])
 
-    return s.str.split().apply(_stem)
->>>>>>> b7827ca3
+    return s.str.split().apply(_stem)