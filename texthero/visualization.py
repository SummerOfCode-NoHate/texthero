"""
Visualize insights and statistics of a text-based Pandas DataFrame.
"""

import pandas as pd
import plotly.express as px

from wordcloud import WordCloud

from texthero import preprocessing
import string

from matplotlib.colors import LinearSegmentedColormap as lsg
import matplotlib.pyplot as plt

from collections import Counter


def scatterplot(
    df: pd.DataFrame,
    col: str,
    color: str = None,
    hover_data: [] = None,
    title="",
    return_figure=False,
):
    """
    Show scatterplot of DataFrame column using python plotly scatter.


    Parameters
    ----------
    df: DataFrame with a column to be visualized.

    col: str
        The name of the column of the DataFrame to use for x and y axis.

    color: str, default to None.
        Name of the column to use for coloring (rows with same value get same color).

    title: str, default to "".
        Title of the plot.

    return_figure: optional, default to False.
        Function returns the figure if set to True.

    hover_data: List[str], default to [].
        List of column names to supply data when hovering over a point.

    hover_name: str, default to None
        Name of the column to supply title of hover data when hovering over a point.

    Examples
    --------
    >>> import texthero as hero
    >>> import pandas as pd
    >>> df = pd.DataFrame(["Football, Sports, Soccer", "music, violin, orchestra", "football, fun, sports"], columns=["texts"])
    >>> df["texts"] = hero.clean(df["texts"]).pipe(hero.tokenize)
    >>> df["pca"] = hero.tfidf(df["texts"]).pipe(hero.pca)
    >>> df["topics"] = hero.tfidf(df["texts"]).pipe(hero.kmeans, n_clusters=2)
    >>> hero.scatterplot(df, col="pca", color="topics", hover_data=["texts"]) # doctest: +SKIP
    """

    pca0 = df[col].apply(lambda x: x[0])
    pca1 = df[col].apply(lambda x: x[1])

    fig = px.scatter(
        df, x=pca0, y=pca1, color=color, hover_data=hover_data, title=title
    )
    # fig.show(config={'displayModeBar': False})
    fig.show()

    if return_figure:
        return fig


"""
Wordcloud
"""


def wordcloud(
    s: pd.Series,
    font_path: str = None,
    width: int = 400,
    height: int = 200,
    max_words=200,
    mask=None,
    contour_width=0,
    contour_color="PAPAYAWHIP",
    min_font_size=4,
    background_color="PAPAYAWHIP",
    max_font_size=None,
    relative_scaling="auto",
    colormap=None,
    return_figure=False,
):
    """
    Plot wordcloud image using WordCloud from word_cloud package.

    Most of the arguments are very similar if not equal to the mother
    function. In constrast, all words are taken into account when computing
    the wordcloud, inclusive stopwords. They can be easily removed with
    preprocessing.remove_stopwords.

    Words are computed using generate_from_frequencies.

    To reduce blur in the wordcloud image, `width` and `height` should be at
    least 400.

    Parameters
    ----------
    s : pd.Series

    font_path : str
<<<<<<< HEAD
        Font path to the font that will be used (OTF or TTF).
        Defaults to DroidSansMono path on a Linux machine.
        If you are on another OS or don't have this font, you need to adjust this path.

=======
        Font path to the font that will be used (OTF or TTF). Defaults to
        DroidSansMono path on a Linux machine. If you are on another OS or
        don't have this font, you need to adjust this path.
>>>>>>> 27c2416b
    width : int
        Width of the canvas.

    height : int
        Height of the canvas.

    max_words : number (default=200)
        The maximum number of words.

    mask : nd-array or None (default=None)
<<<<<<< HEAD
        When set, gives a binary mask on where to draw words.
        When set, width and height will be ignored and the shape of mask will be used instead.
        All white (#FF or #FFFFFF) entries will be considerd "masked out" while other
        entries will be free to draw on.

=======
        When set, gives a binary mask on where to draw words. When set, width
        and height will be ignored and the shape of mask will be used instead.
        All white (#FF or #FFFFFF) entries will be considerd "masked out"
        while other entries will be free to draw on.
>>>>>>> 27c2416b
    contour_width: float (default=0)
        If mask is not None and contour_width > 0, draw the mask contour.

    contour_color: color value (default="PAPAYAWHIP")
        Mask contour color.

    min_font_size : int (default=4)
<<<<<<< HEAD
        Smallest font size to use. Will stop when there is no more room in this size.

=======
        Smallest font size to use. Will stop when there is no more room in
        this size.
>>>>>>> 27c2416b
    background_color : color value (default="PAPAYAWHIP")
        Background color for the word cloud image.

    max_font_size : int or None (default=None)
<<<<<<< HEAD
        Maximum font size for the largest word. If None, height of the image is used.

=======
        Maximum font size for the largest word. If None, height of the image
        is used.
>>>>>>> 27c2416b
    relative_scaling : float (default='auto')
        Importance of relative word frequencies for font-size.  With
        relative_scaling=0, only word-ranks are considered.  With
        relative_scaling=1, a word that is twice as frequent will have twice
        the size.  If you want to consider the word frequencies and not only
        their rank, relative_scaling around .5 often looks good.
        If 'auto' it will be set to 0.5 unless repeat is true, in which
        case it will be set to 0.

    colormap : string or matplotlib colormap, default="viridis"
        Matplotlib colormap to randomly draw colors from for each word.

    """
    text = s.str.cat(sep=" ")

    if colormap is None:

        # Custom palette.
        # TODO move it under tools.
        corn = (255.0 / 256, 242.0 / 256, 117.0 / 256)
        mango_tango = (255.0 / 256, 140.0 / 256, 66.0 / 256)
        crayola = (63.0 / 256, 136.0 / 256, 197.0 / 256)
        crimson = (215.0 / 256, 38.0 / 256, 61.0 / 256)
        oxford_blue = (2.0 / 256, 24.0 / 256, 43.0 / 256)

        texthero_cm = lsg.from_list(
            "texthero", [corn, mango_tango, crayola, crimson, oxford_blue]
        )

        colormap = texthero_cm

    words = s.str.cat(sep=" ").split()

    wordcloud = WordCloud(
        font_path=font_path,
        width=width,
        height=height,
        max_words=max_words,
        mask=mask,
        contour_width=contour_width,
        contour_color=contour_color,
        min_font_size=min_font_size,
        background_color=background_color,
        max_font_size=max_font_size,
        relative_scaling=relative_scaling,
        colormap=colormap,
        # stopwords=[],  # TODO. Will use generate from frequencies.
        # normalize_plurals=False,  # TODO.
    ).generate_from_frequencies(dict(Counter(words)))

    # fig = px.imshow(wordcloud)
    # fig.show()

    fig, ax = plt.subplots(figsize=(20, 10))
    ax.imshow(wordcloud, interpolation="bilinear")
    ax.axis("off")

    if return_figure:
        return fig


def top_words(s: pd.Series, normalize=False) -> pd.Series:
    r"""
    Return a pandas series with index the top words and as value the count.

    Tokenization: split by space and remove all punctuations that are not between characters.

    Parameters
    ----------
    normalize : optional, default to False.
        When set to true, return normalized values.

    Examples
    --------
    >>> import pandas as pd
    >>> import texthero as hero
    >>> s = pd.Series("one two two three three three")
    >>> hero.top_words(s)
    three    3
    two      2
    one      1
    dtype: int64

    """

    # Replace all punctuation that are NOT in-between chacarters
    # This means, they have either a non word-bounding \B, are at the start ^, or at the end $
    # As re.sub replace all and not just the matching group, add matching parenthesis to the character
    # to keep during replacement.

    # TODO replace it with tokenizer.

    pattern = (
        rf"((\w)[{string.punctuation}](?:\B|$)|(?:^|\B)[{string.punctuation}](\w))"
    )

    return (
        s.str.replace(
            pattern, r"\2 \3"
        )  # \2 and \3 permits to keep the character around the punctuation.
        .str.split()  # now split by space
        .explode()  # one word for each line
        .value_counts(normalize=normalize)
    )<|MERGE_RESOLUTION|>--- conflicted
+++ resolved
@@ -113,16 +113,10 @@
     s : pd.Series
 
     font_path : str
-<<<<<<< HEAD
-        Font path to the font that will be used (OTF or TTF).
-        Defaults to DroidSansMono path on a Linux machine.
-        If you are on another OS or don't have this font, you need to adjust this path.
-
-=======
         Font path to the font that will be used (OTF or TTF). Defaults to
         DroidSansMono path on a Linux machine. If you are on another OS or
         don't have this font, you need to adjust this path.
->>>>>>> 27c2416b
+
     width : int
         Width of the canvas.
 
@@ -133,18 +127,11 @@
         The maximum number of words.
 
     mask : nd-array or None (default=None)
-<<<<<<< HEAD
-        When set, gives a binary mask on where to draw words.
-        When set, width and height will be ignored and the shape of mask will be used instead.
-        All white (#FF or #FFFFFF) entries will be considerd "masked out" while other
-        entries will be free to draw on.
-
-=======
         When set, gives a binary mask on where to draw words. When set, width
         and height will be ignored and the shape of mask will be used instead.
         All white (#FF or #FFFFFF) entries will be considerd "masked out"
         while other entries will be free to draw on.
->>>>>>> 27c2416b
+
     contour_width: float (default=0)
         If mask is not None and contour_width > 0, draw the mask contour.
 
@@ -152,24 +139,16 @@
         Mask contour color.
 
     min_font_size : int (default=4)
-<<<<<<< HEAD
-        Smallest font size to use. Will stop when there is no more room in this size.
-
-=======
         Smallest font size to use. Will stop when there is no more room in
         this size.
->>>>>>> 27c2416b
+
     background_color : color value (default="PAPAYAWHIP")
         Background color for the word cloud image.
 
     max_font_size : int or None (default=None)
-<<<<<<< HEAD
-        Maximum font size for the largest word. If None, height of the image is used.
-
-=======
         Maximum font size for the largest word. If None, height of the image
         is used.
->>>>>>> 27c2416b
+
     relative_scaling : float (default='auto')
         Importance of relative word frequencies for font-size.  With
         relative_scaling=0, only word-ranks are considered.  With
