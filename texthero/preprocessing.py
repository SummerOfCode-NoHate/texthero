"""
The texthero.preprocess module allow for efficient pre-processing of text-based Pandas Series and DataFrame.
"""

from gensim.sklearn_api.phrases import PhrasesTransformer
import re
import string
from typing import Optional, Set
import unicodedata

import numpy as np
import pandas as pd
import unidecode

from texthero import stopwords as _stopwords
from texthero._types import TokenSeries, TextSeries, InputSeries
from texthero.helper import parallel

from typing import List, Callable, Union

# Ignore gensim annoying warnings
import warnings

warnings.filterwarnings(action="ignore", category=UserWarning, module="gensim")


def _fillna(s: TextSeries) -> TextSeries:
    return s.fillna("").astype("str")


@InputSeries(TextSeries)
def fillna(s: TextSeries) -> TextSeries:
    """
    Replaces not assigned values with empty string.


    Examples
    --------
    >>> import texthero as hero
    >>> import pandas as pd
    >>> s = pd.Series(["I'm", np.NaN, pd.NA, "You're"])
    >>> hero.fillna(s)
    0       I'm
    1          
    2          
    3    You're
    dtype: object
    """
    return parallel(s, _fillna)


def _lowercase(s: TextSeries) -> TextSeries:
    return s.str.lower()


@InputSeries(TextSeries)
def lowercase(s: TextSeries) -> TextSeries:
    """
    Lowercase all texts in a series.

    
    Examples
    --------
    >>> import texthero as hero
    >>> import pandas as pd
    >>> s = pd.Series("This is NeW YoRk wIth upPer letters")
    >>> hero.lowercase(s)
    0    this is new york with upper letters
    dtype: object
    """
    return parallel(s, _lowercase)


def _replace_digits(s: TextSeries, symbols: str = " ", only_blocks=True) -> TextSeries:
    if only_blocks:
        pattern = r"\b\d+\b"
        return s.str.replace(pattern, symbols)
    else:
        return s.str.replace(r"\d+", symbols)


@InputSeries(TextSeries)
def replace_digits(s: TextSeries, symbols: str = " ", only_blocks=True) -> TextSeries:
    """
    Replace all digits with symbols.

    By default, only replaces "blocks" of digits, i.e tokens composed of only
    numbers.

    When `only_blocks` is set to ´False´, replaces all digits.

    Parameters
    ----------
    s : :class:`texthero._types.TextSeries`

    symbols : str, optional, default=" "
        Symbols to replace

    only_blocks : bool, optional, default=True
        When set to False, replace all digits.

    Examples
    --------
    >>> import texthero as hero
    >>> import pandas as pd
    >>> s = pd.Series("1234 falcon9")
    >>> hero.preprocessing.replace_digits(s, "X")
    0    X falcon9
    dtype: object
    >>> hero.preprocessing.replace_digits(s, "X", only_blocks=False)
    0    X falconX
    dtype: object
    """
    return parallel(s, _replace_digits, symbols=symbols, only_blocks=only_blocks)


@InputSeries(TextSeries)
def remove_digits(s: TextSeries, only_blocks=True) -> TextSeries:
    """
    Remove all digits and replaces them with a single space.

    By default, only remove "blocks" of digits. For instance, `1234 falcon9`
    becomes ` falcon9`.

    When the arguments `only_blocks` is set to ´False´, remove any digits.

    See also :meth:`replace_digits` to replace digits with another string.

    Parameters
    ----------
    s : :class:`texthero._types.TextSeries`

    only_blocks : bool, optional, default=True
        Remove only blocks of digits.

    Examples
    --------
    >>> import texthero as hero
    >>> import pandas as pd
    >>> s = pd.Series("7ex7hero is fun 1111")
    >>> hero.preprocessing.remove_digits(s)
    0    7ex7hero is fun  
    dtype: object
    >>> hero.preprocessing.remove_digits(s, only_blocks=False)
    0     ex hero is fun  
    dtype: object
    """

    return replace_digits(s, " ", only_blocks)


def _replace_punctuation(s: TextSeries, symbol: str = " ") -> TextSeries:
    return s.str.replace(rf"([{string.punctuation}])+", symbol)


@InputSeries(TextSeries)
def replace_punctuation(s: TextSeries, symbol: str = " ") -> TextSeries:
    """
    Replace all punctuation with a given symbol.

    Replace all punctuation from the given
    Pandas Series with a custom symbol. 
    It considers as punctuation characters all :data:`string.punctuation` 
    symbols `!"#$%&\'()*+,-./:;<=>?@[\\]^_`{|}~).`


    Parameters
    ----------
    s : :class:`texthero._types.TextSeries`

    symbol : str, optional, default=" "
        Symbol to use as replacement for all string punctuation. 

    Examples
    --------
    >>> import texthero as hero
    >>> import pandas as pd
    >>> s = pd.Series("Finnaly.")
    >>> hero.replace_punctuation(s, " <PUNCT> ")
    0    Finnaly <PUNCT> 
    dtype: object
    """
    return parallel(s, _replace_punctuation, symbol=symbol)


@InputSeries(TextSeries)
def remove_punctuation(s: TextSeries) -> TextSeries:
    """
    Replace all punctuation with a single space (" ").

    Remove all punctuation from the given Pandas Series and replace it
    with a single space. It considers as punctuation characters all
    :data:`string.punctuation` symbols `!"#$%&\'()*+,-./:;<=>?@[\\]^_`{|}~).`

    See also :meth:`replace_punctuation` to replace punctuation with a custom
    symbol.

    Examples
    --------
    >>> import texthero as hero
    >>> import pandas as pd
    >>> s = pd.Series("Finnaly.")
    >>> hero.remove_punctuation(s)
    0    Finnaly 
    dtype: object
    """
    return replace_punctuation(s, " ")


def _remove_diacritics_algorithm(text: str) -> str:
    """
    Remove diacritics and accents from one string.

    Examples
    --------
    >>> from texthero.preprocessing import _remove_diacritics
    >>> import pandas as pd
    >>> text = "Montréal, über, 12.89, Mère, Françoise, noël, 889, اِس, اُس"
    >>> _remove_diacritics_algorithm(text)
    'Montreal, uber, 12.89, Mere, Francoise, noel, 889, اس, اس'
    """

    nfkd_form = unicodedata.normalize("NFKD", text)
    # unicodedata.combining(char) checks if the character is in
    # composed form (consisting of several unicode chars combined), i.e. a diacritic
    return "".join([char for char in nfkd_form if not unicodedata.combining(char)])


def _remove_diacritics(s: TextSeries) -> TextSeries:
    return s.astype("unicode").apply(_remove_diacritics_algorithm)


@InputSeries(TextSeries)
def remove_diacritics(s: TextSeries) -> TextSeries:
    """
    Remove all diacritics and accents.

    Remove all diacritics and accents from any word and characters from the
    given Pandas Series.
    Return a cleaned version of the Pandas Series.

    Examples
    --------
    >>> import texthero as hero
    >>> import pandas as pd
    >>> s = pd.Series(
    ...     "Montréal, über, 12.89, Mère, Françoise, noël, 889, اِس, اُس")
    >>> hero.remove_diacritics(s)[0]
    'Montreal, uber, 12.89, Mere, Francoise, noel, 889, اس, اس'

    """
    return parallel(s, _remove_diacritics)


def _remove_whitespace(s: TextSeries) -> TextSeries:
    return s.str.replace("\xa0", " ").str.split().str.join(" ")


@InputSeries(TextSeries)
def remove_whitespace(s: TextSeries) -> TextSeries:
    r"""
    Remove any extra white spaces.

    Remove any extra whitespace in the given Pandas Series.
    Remove also newline, tabs and any form of space.

    Useful when there is a need to visualize a Pandas Series and
    most cells have many newlines or other kind of space characters.

    Examples
    --------
    >>> import texthero as hero
    >>> import pandas as pd
    >>> s = pd.Series("Title \n Subtitle \t    ...")
    >>> hero.remove_whitespace(s)
    0    Title Subtitle ...
    dtype: object
    """
    return parallel(s, _remove_whitespace)


def _replace_stopwords_algorithm(text: str, words: Set[str], symbol: str = " ") -> str:
    """
    Remove words in a set from a string, replacing them with a symbol.

    Parameters
    ----------
    text: str

    stopwords : Set[str]
        Set of stopwords string to remove.

    symbol: str, optional, default=" "
        Character(s) to replace words with.

    Examples
    --------
    >>> from texthero.preprocessing import _replace_stopwords
    >>> s = "the book of the jungle"
    >>> symbol = "$"
    >>> stopwords = ["the", "of"]
    >>> _replace_stopwords_algorithm(s, stopwords, symbol)
    '$ book $ $ jungle'

    """

    pattern = r"""(?x)                          # Set flag to allow verbose regexps
      \w+(?:-\w+)*                              # Words with optional internal hyphens 
      | \s*                                     # Any space
      | [][!"#$%&'*+,-./:;<=>?@\\^():_`{|}~]    # Any symbol 
    """

    return "".join(t if t not in words else symbol for t in re.findall(pattern, text))


def _replace_stopwords(
    s: TextSeries, symbol: str, stopwords: Optional[Set[str]] = None
) -> TextSeries:
    return s.apply(_replace_stopwords_algorithm, words=stopwords, symbol=symbol)


@InputSeries(TextSeries)
def replace_stopwords(
    s: TextSeries, symbol: str, stopwords: Optional[Set[str]] = None
) -> TextSeries:
    """
    Replace all instances of `words` with symbol.

    By default uses NLTK's english stopwords of 179 words.

    Parameters
    ----------
    s : :class:`texthero._types.TextSeries`

    symbol: str
        Character(s) to replace words with.

    stopwords : Set[str], optional, default=None
        Set of stopwords string to remove. If not passed,
        by default uses NLTK English stopwords. 

    Examples
    --------
    >>> import texthero as hero
    >>> import pandas as pd
    >>> s = pd.Series("the book of the jungle")
    >>> hero.replace_stopwords(s, "X")
    0    X book X X jungle
    dtype: object

    """
    if stopwords is None:
        stopwords = _stopwords.DEFAULT
    return parallel(s, _replace_stopwords, symbol=symbol, stopwords=stopwords)


@InputSeries(TextSeries)
def remove_stopwords(
    s: TextSeries, stopwords: Optional[Set[str]] = None, remove_str_numbers=False
) -> TextSeries:
    """
    Remove all instances of `words`.

    By default use NLTK's english stopwords of 179 words:

    Parameters
    ----------
    s : :class:`texthero._types.TextSeries`

    stopwords : Set[str], optional, default=None
        Set of stopwords string to remove. If not passed,
        by default uses NLTK English stopwords.

    Examples
    --------

    Using default NLTK list of stopwords:

    >>> import texthero as hero
    >>> import pandas as pd
    >>> s = pd.Series("Texthero is not only for the heroes")
    >>> hero.remove_stopwords(s)
    0    Texthero      heroes
    dtype: object

    Add custom words into the default list of stopwords:

    >>> import texthero as hero
    >>> from texthero import stopwords
    >>> import pandas as pd
    >>> default_stopwords = stopwords.DEFAULT
    >>> custom_stopwords = default_stopwords.union(set(["heroes"]))
    >>> s = pd.Series("Texthero is not only for the heroes")
    >>> hero.remove_stopwords(s, custom_stopwords)
    0    Texthero      
    dtype: object


    """
    return replace_stopwords(s, symbol="", stopwords=stopwords)


<<<<<<< HEAD
def _stem(s, stemmer):
    def _stem_algorithm(text):
        return " ".join([stemmer.stem(word) for word in text])

    return s.str.split().apply(_stem_algorithm)


@InputSeries(TextSeries)
def stem(s: TextSeries, stem="snowball", language="english") -> TextSeries:
    r"""
    Stem series using either `porter` or `snowball` NLTK stemmers.

    The act of stemming means removing the end of a words with an heuristic
    process.
    It's useful in context where the meaning of the word is important rather
    than his derivation. Stemming is very efficient and adapt in case the given
    dataset is large.

    Make use of two NLTK stemming algorithms known as
    :class:`nltk.stem.SnowballStemmer` and :class:`nltk.stem.PorterStemmer`.
    SnowballStemmer should be used when the Pandas Series contains non-English
    text has it has multilanguage support.


    Parameters
    ----------
    s : :class:`texthero._types.TextSeries`

    stem : str (snowball by default)
        Stemming algorithm. It can be either 'snowball' or 'porter'

    language : str (english by default)
        Supported languages: `danish`, `dutch`, `english`, `finnish`, `french`,
        `german` , `hungarian`, `italian`, `norwegian`, `portuguese`,
        `romanian`, `russian`, `spanish` and `swedish`.

    Notes
    -----
    By default NLTK stemming algorithms lowercase all text.

    Examples
    --------
    >>> import texthero as hero
    >>> import pandas as pd
    >>> s = pd.Series("I used to go \t\n running.")
    >>> hero.stem(s)
    0    i use to go running.
    dtype: object
    """

    if stem == "porter":
        stemmer = PorterStemmer()
    elif stem == "snowball":
        stemmer = SnowballStemmer(language)
    else:
        raise ValueError("stem argument must be either 'porter' of 'stemmer'")

    return parallel(s, _stem, stemmer=stemmer)


=======
>>>>>>> b7827ca3
def get_default_pipeline() -> List[Callable[[pd.Series], pd.Series]]:
    """
    Return a list contaning all the methods used in the default cleaning
    pipeline.

    Return a list with the following functions:
     1. :meth:`texthero.preprocessing.fillna`
     2. :meth:`texthero.preprocessing.lowercase`
     3. :meth:`texthero.preprocessing.remove_digits`
     4. :meth:`texthero.preprocessing.remove_punctuation`
     5. :meth:`texthero.preprocessing.remove_diacritics`
     6. :meth:`texthero.preprocessing.remove_stopwords`
     7. :meth:`texthero.preprocessing.remove_whitespace`
    """
    return [
        fillna,
        lowercase,
        remove_digits,
        remove_punctuation,
        remove_diacritics,
        remove_stopwords,
        remove_whitespace,
    ]


@InputSeries(TextSeries)
def clean(s: TextSeries, pipeline=None) -> TextSeries:
    """
    Pre-process a text-based Pandas Series, by using the following default
    pipeline.

     Default pipeline:
     1. :meth:`texthero.preprocessing.fillna`
     2. :meth:`texthero.preprocessing.lowercase`
     3. :meth:`texthero.preprocessing.remove_digits`
     4. :meth:`texthero.preprocessing.remove_punctuation`
     5. :meth:`texthero.preprocessing.remove_diacritics`
     6. :meth:`texthero.preprocessing.remove_stopwords`
     7. :meth:`texthero.preprocessing.remove_whitespace`

    Parameters
    ----------
    s : :class:`texthero._types.TextSeries`

    pipeline : List[Callable[Pandas Series, Pandas Series]],
               optional, default=None
       Specific pipeline to clean the texts. Has to be a list
       of functions taking as input and returning as output
       a Pandas Series. If None, the default pipeline
       is used.
   
    Examples
    --------
    For the default pipeline:

    >>> import texthero as hero
    >>> import pandas as pd
    >>> s = pd.Series("Uper 9dig.        he her ÄÖÜ")
    >>> hero.clean(s)
    0    uper 9dig aou
    dtype: object
    """

    if not pipeline:
        pipeline = get_default_pipeline()

    for f in pipeline:
        s = s.pipe(f)
    return s


@InputSeries(TextSeries)
def has_content(s: TextSeries) -> TextSeries:
    r"""
    Return a Boolean Pandas Series indicating if the rows have content.

    Examples
    --------
    >>> import texthero as hero
    >>> import pandas as pd
    >>> s = pd.Series(["content", np.nan, "\t\n", " "])
    >>> hero.has_content(s)
    0     True
    1    False
    2    False
    3    False
    dtype: bool

    """
    return (s.pipe(remove_whitespace) != "") & (~s.isna())


@InputSeries(TextSeries)
def drop_no_content(s: TextSeries) -> TextSeries:
    r"""
    Drop all rows without content.

    Every row from a given Pandas Series, where :meth:`has_content` is False,
    will be dropped.

    Examples
    --------
    >>> import texthero as hero
    >>> import pandas as pd
    >>> s = pd.Series(["content", np.nan, "\t\n", " "])
    >>> hero.drop_no_content(s)
    0    content
    dtype: object

    """
    return s[has_content(s)]


def _remove_round_brackets(s: TextSeries) -> TextSeries:
    return s.str.replace(r"\([^()]*\)", "")


@InputSeries(TextSeries)
def remove_round_brackets(s: TextSeries) -> TextSeries:
    """
    Remove content within parentheses '()' and the parentheses by themself.

    Examples
    --------

    >>> import texthero as hero
    >>> import pandas as pd
    >>> s = pd.Series("Texthero (is not a superhero!)")
    >>> hero.remove_round_brackets(s)
    0    Texthero 
    dtype: object

    See also
    --------
    :meth:`remove_brackets`
    :meth:`remove_angle_brackets`
    :meth:`remove_curly_brackets`
    :meth:`remove_square_brackets`

    """
    return parallel(s, _remove_round_brackets)


def _remove_curly_brackets(s: TextSeries) -> TextSeries:
    return s.str.replace(r"\{[^{}]*\}", "")


@InputSeries(TextSeries)
def remove_curly_brackets(s: TextSeries) -> TextSeries:
    """
    Remove content within curly brackets '{}' and the curly brackets by
    themselves.

    Examples
    --------
    >>> import texthero as hero
    >>> import pandas as pd
    >>> s = pd.Series("Texthero {is not a superhero!}")
    >>> hero.remove_curly_brackets(s)
    0    Texthero 
    dtype: object

    See also
    --------
    :meth:`remove_brackets`
    :meth:`remove_angle_brackets`
    :meth:`remove_round_brackets`
    :meth:`remove_square_brackets`

    """
    return parallel(s, _remove_curly_brackets)


def _remove_square_brackets(s: TextSeries) -> TextSeries:
    return s.str.replace(r"\[[^\[\]]*\]", "")


@InputSeries(TextSeries)
def remove_square_brackets(s: TextSeries) -> TextSeries:
    """
    Remove content within square brackets '[]' and the square brackets by
    themselves.

    Examples
    --------
    >>> import texthero as hero
    >>> import pandas as pd
    >>> s = pd.Series("Texthero [is not a superhero!]")
    >>> hero.remove_square_brackets(s)
    0    Texthero 
    dtype: object

    See also
    --------
    :meth:`remove_brackets`
    :meth:`remove_angle_brackets`
    :meth:`remove_round_brackets`
    :meth:`remove_curly_brackets`

    """
    return parallel(s, _remove_square_brackets)


def _remove_angle_brackets(s: TextSeries) -> TextSeries:
    return s.str.replace(r"<[^<>]*>", "")


@InputSeries(TextSeries)
def remove_angle_brackets(s: TextSeries) -> TextSeries:
    """
    Remove content within angle brackets '<>' and the angle brackets by
    themselves.

    Examples
    --------
    >>> import texthero as hero
    >>> import pandas as pd
    >>> s = pd.Series("Texthero <is not a superhero!>")
    >>> hero.remove_angle_brackets(s)
    0    Texthero 
    dtype: object

    See also
    --------
    :meth:`remove_brackets`
    :meth:`remove_round_brackets`
    :meth:`remove_curly_brackets`
    :meth:`remove_square_brackets`

    """
    return parallel(s, _remove_angle_brackets)


@InputSeries(TextSeries)
def remove_brackets(s: TextSeries) -> TextSeries:
    """
    Remove content within brackets and the brackets itself.

    Remove content from any kind of brackets, (), [], {}, <>.

    Examples
    --------
    >>> import texthero as hero
    >>> import pandas as pd
    >>> s = pd.Series("Texthero (round) [square] [curly] [angle]")
    >>> hero.remove_brackets(s)
    0    Texthero    
    dtype: object

    See also
    --------
    :meth:`remove_round_brackets`
    :meth:`remove_curly_brackets`
    :meth:`remove_square_brackets`
    :meth:`remove_angle_brackets`

    """

    return (
        s.pipe(remove_round_brackets)
        .pipe(remove_curly_brackets)
        .pipe(remove_square_brackets)
        .pipe(remove_angle_brackets)
    )


def _remove_html_tags(s: TextSeries) -> TextSeries:

    pattern = r"""(?x)                              # Turn on free-spacing
      <[^>]+>                                       # Remove <html> tags
      | &([a-z0-9]+|\#[0-9]{1,6}|\#x[0-9a-f]{1,6}); # Remove &nbsp;
      """

    return s.str.replace(pattern, "")


@InputSeries(TextSeries)
def remove_html_tags(s: TextSeries) -> TextSeries:
    """
    Remove html tags from the given Pandas Series.

    Remove all html tags of the type `<.*?>` such as <html>, <p>,
    <div class="hello"> and remove all html tags of type &nbsp and return a
    cleaned Pandas Series.

    Examples
    --------
    >>> import texthero as hero
    >>> import pandas as pd
    >>> s = pd.Series("<html><h1>Title</h1></html>")
    >>> hero.remove_html_tags(s)
    0    Title
    dtype: object

    """
    return parallel(s, _remove_html_tags)


def _tokenize(s: TextSeries) -> TokenSeries:
    punct = string.punctuation.replace("_", "")
    # In regex, the metacharacter 'w' is "a-z, A-Z, 0-9, including the _ (underscore)
    # character." We therefore remove it from the punctuation string as this is already
    # included in \w.

    pattern = rf"((\w)([{punct}])(?:\B|$)|(?:^|\B)([{punct}])(\w))"

    return s.str.replace(pattern, r"\2 \3 \4 \5").str.split()


@InputSeries(TextSeries)
def tokenize(s: TextSeries) -> TokenSeries:
    """
    Tokenize each row of the given Series.

    Tokenize each row of the given Pandas Series and return a Pandas Series
    where each row contains a list of tokens.

    Algorithm: add a space between any punctuation symbol at
    exception if the symbol is between two alphanumeric character and split.

    Examples
    --------
    >>> import texthero as hero
    >>> import pandas as pd
    >>> s = pd.Series(["Today you're looking great!"])
    >>> hero.tokenize(s)
    0    [Today, you're, looking, great, !]
    dtype: object

    """

    return parallel(s, _tokenize)


# Warning message for not-tokenized inputs
_not_tokenized_warning_message = (
    "It seems like the given Pandas Series s is not tokenized. This function will"
    " tokenize it automatically using hero.tokenize(s) first. You should consider"
    " tokenizing it yourself first with hero.tokenize(s) in the future."
)


def phrases(
    s: TokenSeries, min_count: int = 5, threshold: int = 10, symbol: str = "_"
) -> TokenSeries:
    r"""Group up collocations words

    Given a pandas Series of tokenized strings, group together bigrams where
    each tokens has at least `min_count` term frequency and where the
    `threshold` is larger than the underline formula.

    :math:`\frac{(bigram\_a\_b\_count - min\_count)* len\_vocab }
    { (word\_a\_count * word\_b\_count)}`.

    Parameters
    ----------
    s : :class:`texthero._types.TokenSeries`
    
    min_count : int, optional, default=5
        Ignore tokens with frequency less than this.
        
    threshold : int, optional, default=10
        Ignore tokens with a score under that threshold.
        
    symbol : str, optional, default="_"
        Character used to join collocation words.

    Examples
    --------
    >>> import texthero as hero
    >>> s = pd.Series([['New', 'York', 'is', 'a', 'beautiful', 'city'],
    ...               ['Look', ':', 'New', 'York', '!']])
    >>> hero.phrases(s, min_count=1, threshold=1)
    0    [New_York, is, a, beautiful, city]
    1                [Look, :, New_York, !]
    dtype: object

    Reference
    --------
    `Mikolov, et. al: "Distributed Representations of Words and Phrases and
    their Compositionality"
        <https://arxiv.org/abs/1310.4546>`_

    """

    if not isinstance(s.iloc[0], list):
        warnings.warn(_not_tokenized_warning_message, DeprecationWarning)
        s = tokenize(s)

    delimiter = symbol.encode("utf-8")
    phrases = PhrasesTransformer(
        min_count=min_count, threshold=threshold, delimiter=delimiter
    )
    return pd.Series(phrases.fit_transform(s.values), index=s.index)


def _replace_urls(s: TextSeries, symbol: str) -> TextSeries:
    pattern = r"http\S+"
    return s.str.replace(pattern, symbol)


@InputSeries(TextSeries)
def replace_urls(s: TextSeries, symbol: str) -> TextSeries:
    r"""Replace all urls with the given symbol.

    Replace any urls from the given Pandas Series with the given symbol.

    Parameters
    ----------
    s : :class:`texthero._types.TextSeries`

    symbol : str
        The symbol to which the URL should be changed to.

    Examples
    --------
    >>> import texthero as hero
    >>> import pandas as pd
    >>> s = pd.Series("Go to: https://example.com")
    >>> hero.replace_urls(s, "<URL>")
    0    Go to: <URL>
    dtype: object

    See also
    --------
    :meth:`texthero.preprocessing.remove_urls`

    """
    return parallel(s, _replace_urls, symbol=symbol)


@InputSeries(TextSeries)
def remove_urls(s: TextSeries) -> TextSeries:
    r"""Remove all urls from a given Pandas Series.

    Remove all urls and replaces them with a single empty space.

    Examples
    --------
    >>> import texthero as hero
    >>> import pandas as pd
    >>> s = pd.Series("Go to: https://example.com")
    >>> hero.remove_urls(s)
    0    Go to:  
    dtype: object

    See also
    --------
    :meth:`texthero.preprocessing.replace_urls`

    """

    return replace_urls(s, " ")


@InputSeries(TextSeries)
def _replace_tags(s: TextSeries, symbol: str) -> TextSeries:
    pattern = r"@[a-zA-Z0-9]+"
    return s.str.replace(pattern, symbol)


@InputSeries(TextSeries)
def replace_tags(s: TextSeries, symbol: str) -> TextSeries:
    """Replace all tags from a given Pandas Series with symbol.

    A tag is a string formed by @ concatenated with a sequence of characters
    and digits. Example: @texthero123.

    Parameters
    ----------
    s : :class:`texthero._types.TextSeries`

    symbols : str
        Symbol to replace tags with.

    Examples
    --------
    >>> import texthero as hero
    >>> import pandas as pd
    >>> s = pd.Series("Hi @texthero123, we will replace you")
    >>> hero.replace_tags(s, symbol='TAG')
    0    Hi TAG, we will replace you
    dtype: object

    """
    return parallel(s, _replace_tags, symbol=symbol)


@InputSeries(TextSeries)
def remove_tags(s: TextSeries) -> TextSeries:

    """Remove all tags from a given Pandas Series.

    A tag is a string formed by @ concatenated with a sequence of characters
    and digits. Example: @texthero123. Tags are replaceb by an empty space ` `.

    Examples
    --------
    >>> import texthero as hero
    >>> import pandas as pd
    >>> s = pd.Series("Hi @tag, we will remove you")
    >>> hero.remove_tags(s)
    0    Hi  , we will remove you
    dtype: object

    See also
    --------
    :meth:`texthero.preprocessing.replace_tags` for replacing a tag with a
        custom symbol.
    """
    return replace_tags(s, " ")


def _replace_hashtags(s: TextSeries, symbol: str) -> TextSeries:
    pattern = r"#[a-zA-Z0-9_]+"
    return s.str.replace(pattern, symbol)


@InputSeries(TextSeries)
def replace_hashtags(s: TextSeries, symbol: str) -> TextSeries:
    """Replace all hashtags from a Pandas Series with symbol

    A hashtag is a string formed by # concatenated with a sequence of
    characters, digits and underscores. Example: #texthero_123. 

    Parameters
    ----------
    s : :class:`texthero._types.TextSeries`

    symbol : str
        Symbol to replace hashtags with.
    
    Examples
    --------
    >>> import texthero as hero
    >>> import pandas as pd
    >>> s = pd.Series("Hi #texthero_123, we will replace you.")
    >>> hero.replace_hashtags(s, symbol='HASHTAG')
    0    Hi HASHTAG, we will replace you.
    dtype: object

    """
    return parallel(s, _replace_hashtags, symbol=symbol)


@InputSeries(TextSeries)
def remove_hashtags(s: TextSeries) -> TextSeries:
    """Remove all hashtags from a given Pandas Series

    A hashtag is a string formed by # concatenated with a sequence of
    characters, digits and underscores. Example: #texthero_123. 

    Examples
    --------
    >>> import texthero as hero
    >>> import pandas as pd
    >>> s = pd.Series("Hi #texthero_123, we will remove you.")
    >>> hero.remove_hashtags(s)
    0    Hi  , we will remove you.
    dtype: object

    See also
    --------
    :meth:`texthero.preprocessing.replace_hashtags` for replacing a hashtag
        with a custom symbol.
    """
    return replace_hashtags(s, " ")<|MERGE_RESOLUTION|>--- conflicted
+++ resolved
@@ -400,7 +400,6 @@
     return replace_stopwords(s, symbol="", stopwords=stopwords)
 
 
-<<<<<<< HEAD
 def _stem(s, stemmer):
     def _stem_algorithm(text):
         return " ".join([stemmer.stem(word) for word in text])
@@ -461,8 +460,6 @@
     return parallel(s, _stem, stemmer=stemmer)
 
 
-=======
->>>>>>> b7827ca3
 def get_default_pipeline() -> List[Callable[[pd.Series], pd.Series]]:
     """
     Return a list contaning all the methods used in the default cleaning
