--- conflicted
+++ resolved
@@ -153,13 +153,8 @@
     ----------
     s : :class:`texthero._types.TextSeries`
 
-<<<<<<< HEAD
-    symbol : str (default single empty space)
-        Symbol to use as replacement for all string punctuation.
-=======
     symbol : str, optional, default=" "
         Symbol to use as replacement for all string punctuation. 
->>>>>>> c1dd5eb8
 
     Examples
     --------
@@ -312,15 +307,9 @@
     symbol: str
         Character(s) to replace words with.
 
-<<<<<<< HEAD
-    stopwords : Set[str], Optional
-        Set of stopwords string to remove. If not passed, by default it used
-        NLTK English stopwords.
-=======
     stopwords : Set[str], optional, default=None
         Set of stopwords string to remove. If not passed,
         by default uses NLTK English stopwords. 
->>>>>>> c1dd5eb8
 
     Examples
     --------
@@ -427,11 +416,6 @@
     ----------
     s : :class:`texthero._types.TextSeries`
 
-<<<<<<< HEAD
-    pipeline :List[Callable[[Pandas Series], Pandas Series]]
-       inserting specific pipeline to clean a text
-
-=======
     pipeline : List[Callable[Pandas Series, Pandas Series]],
                optional, default=None
        Specific pipeline to clean the texts. Has to be a list
@@ -439,7 +423,6 @@
        a Pandas Series. If None, the default pipeline
        is used.
    
->>>>>>> c1dd5eb8
     Examples
     --------
     For the default pipeline:
@@ -723,17 +706,6 @@
     Parameters
     ----------
     s : :class:`texthero._types.TokenSeries`
-<<<<<<< HEAD
-
-    min_count : Int, optional. Default is 5.
-        ignore tokens with frequency less than this
-
-    threshold : Int, optional. Default is 10.
-        ignore tokens with a score under that threshold
-
-    symbol : Str, optional. Default is '_'.
-        character used to join collocation words
-=======
     
     min_count : int, optional, default=5
         Ignore tokens with frequency less than this.
@@ -743,7 +715,6 @@
         
     symbol : str, optional, default="_"
         Character used to join collocation words.
->>>>>>> c1dd5eb8
 
     Examples
     --------
@@ -896,15 +867,9 @@
     ----------
     s : :class:`texthero._types.TextSeries`
 
-<<<<<<< HEAD
-    symbols : str
-        Symbols to replace
-
-=======
     symbol : str
         Symbol to replace hashtags with.
     
->>>>>>> c1dd5eb8
     Examples
     --------
     >>> import texthero as hero
