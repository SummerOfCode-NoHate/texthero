<h1 align="center">HeroTypes</h1>

In Texthero, we're always working with Pandas Series and Pandas Dataframes to gain insights from text data! To make things easier and more intuitive, we differentiate between different types of Series/DataFrames, depending on where we are on the road to understanding our dataset.

<h2 align="center">Overview</h2>

When working with text data, it is easy to get overwhelmed by the many different functions that can be applied to the data. We want to make the whole journey as clear as possible. For example, when we start working with a new dataset, we usually want to do some preprocessing first. At the beginning, the data is in a DataFrame or Series where every document is one string. It might look like this:
```python
                                    text
document_id                             
0            "Text in the first document"
1            "Text in the second document"
2            "Text in the third document"
3            "Text in the fourth document"
4                                    ...

```

 Consequently, in Texthero's _preprocessing_ module, the functions usually take as input a Series where every cell is a string, and return as output a Series where every cell is a string. We will call this kind of Series _TextSeries_, so users know immediately what kind of Series the functions can work on. For example, you might see a function
 ```python
remove_punctuation(s: TextSeries) -> TextSeries
 ```
in the documentation. You then know that this function takes as input a _TextSeries_ and returns as output a _TextSeries_, so it can be used on a DataFrame or Series in the preprocessing phase of your work, where each document is one string.

<h3 align="center">The four HeroSeries Types</h3>

These are the three types currently supported by the library; almost all of the libraries functions takes as input and return as output one of these types:

1. **TextSeries**: Every cell is a text, i.e. a string. For example,
`pd.Series(["test", "test"])` is a valid TextSeries.

2. **TokenSeries**: Every cell is a list of words/tokens, i.e. a list
of strings. For example, `pd.Series([["test"], ["token2", "token3"]])` is a valid TokenSeries.

3. **VectorSeries**: Every cell is a vector representing text, i.e.
a list of floats. For example, `pd.Series([[1.0, 2.0], [3.0, 4.0]])` is a valid VectorSeries.

<<<<<<< HEAD
Additionally, sometimes Texthero functions (most that accept a
VectorSeries as input) also accept a Pandas _DataFrame_
as input that is representing a matrix. Every cell value
is then one entry in the matrix. An example is
`pd.DataFrame([[1, 2, 3], [4, 5, 6]], columns=["word1", "word2", "word3"])`.
=======
4. **DataFrame**: A Pandas DataFrame where the rows can be the documents and the columns can be the words/terms in all the documents.
For example,
`pd.DataFrame([[1, 2, 3], [4,5,6]], columns=["hi", "servus", "hola"])`
is a valid DataFrame.
>>>>>>> 49224af8

Now, if you see a function in the documentation that looks like this:
```python
tfidf(s: TokenSeries) -> DataFrame
```

then you know that the function takes a Pandas Series
whose cells are lists of strings (tokens) and will
return a Pandas DataFrame representing a matrix (in this case a [_Document-Term-Matrix_](https://en.wikipedia.org/wiki/Document-term_matrix) ).
You might call it like this:
```python
>>> import texthero as hero
>>> import pandas as pd
>>> s = pd.Series(["Text of first document", "Text of second document"])
>>> df_tfidf = s.pipe(hero.tokenize).pipe(hero.tfidf)
>>> df_tfidf

   Text  document     first   of    second
0   1.0       1.0  1.405465  1.0  0.000000
1   1.0       1.0  0.000000  1.0  1.405465
```


And this function:
```python
pca(s: Union[VectorSeries, DataFrame]) -> VectorSeries
```
needs a _DataFrame_ or _VectorSeries_ as input and always returns a _VectorSeries_.

<h2 align="center">The Types in Detail</h2>

We'll now have a closer look at each of the types and learn where they are used in a typical NLP workflow.

<h3 align="left">TextSeries</h3>

In a _TextSeries_, every cell is a string. As we saw at the beginning of this tutorial, this type is mostly used in preprocessing. It is very simple and allows us to easily clean a text dataset. Additionally, many NLP functions such as `named_entities, noun_chunks, pos_tag` take a _TextSeries_ as input.

Example of a function that takes and returns a _TextSeries_:
```python
>>> s = pd.Series(["Text: of first! document", "Text of second ... document"])
>>> hero.clean(s)
0     text first document
1    text second document
dtype: object
```

<h3 align="left">TokenSeries</h3>

In a _TokenSeries_, every cell is a list of words/tokens. We use this to prepare our data for _representation_, so to gain insights from it through mathematical methods. This is why the functions that initially transform your documents to vectors, namely `tfidf, term_frequency, count`, take a _TokenSeries_ as input.

Example of a function that takes a _TextSeries_ and returns a _TokenSeries_:
```python
>>> s = pd.Series(["text first document", "text second document"])
>>> hero.tokenize(s)
0     [text, first, document]
1    [text, second, document]
dtype: object
```

<h3 align="left">VectorSeries</h3>

In a _VectorSeries_, every cell is a vector representing text. We use this when we have a low-dimensional (e.g. vectors with length <=1000), dense (so not a lot of zeroes) representation of our texts that we want to work on. For example, the dimensionality reduction functions `pca, nmf, tsne` all take a high-dimensional representation of our text (in the form of a _DataFrame_ (see below) or _VectorSeries_, and return a low-dimensional representation of our text in the form of a _VectorSeries_.

Example of a function that takes as input a _DataFrame_ or _VectorSeries_ and returns a _VectorSeries_:
```python
>>> s = pd.Series(["text first document", "text second document"]).pipe(hero.tokenize).pipe(hero.term_frequency)
>>> hero.pca(s)
0     [0.118, 0.0]
1    [-0.118, 0.0]
dtype: object
```

<h3 align="left">DataFrame</h3>
<<<<<<< HEAD

In Natural Language Processing, we are often working with matrices that contain information about our dataset. For example, the output of the functions `tfidf`, `count`, and `term_frequency` is a [Document Term Matrix](https://en.wikipedia.org/wiki/Document-term_matrix), i.e. a matrix where each row is one document and each column is one term / word.
=======

As you can see, the `DataFrame` type is a little more complex than the others. Let's have a closer look to see what it is and why, where and how it is used!

<h4 align="left">What is it?</h4>

A _DataFrame_ can be a Pandas implementation of a [Document Term Matrix](https://en.wikipedia.org/wiki/Document-term_matrix), so the rows are the documents and the columns are the words/terms in all the documents. Other representations are Topic-Term matrices or Document-Topic matrices. In the Topic modeling tutorial you can find a more detailed introcution into those. 

```python
>>> s = pd.Series(["Sentence one one", "Sentence two"])
>>> t = s.pipe(hero.tokenize).pipe(hero.count)  # first tokenize Series, then calculate word count
>>> t     
  Sentence one two
0        1   2   0
1        1   0   1
```
>>>>>>> 49224af8

We use a Pandas DataFrame for this for two reasons:
1. It looks nice.
2. It can be sparse.

The second reason is worth explaining in more detail: In e.g. a big Document Term Matrix, we might have 10,000 different terms, so 10,000 columns in our DataFrame. Additionally, most documents will only contain a small subset of all the terms. Thus, in each row, there will be lots of zeros in our matrix. This is why we use a [sparse matrix](https://en.wikipedia.org/wiki/Sparse_matrix): A sparse matrix only stores the non-zero fields. And Pandas DataFrames support sparse data, so Texthero users fully profit from the sparseness!

<<<<<<< HEAD
This is a massive advantage when dealing with *big data*: In a _sparse DataFrame_, we only store the data that's relevant to save lots and lots of time and space!
=======
Have a look at the datatypes of `t` from the last code bit:
```python
>>> t.dtypes
count  Sentence    Sparse[int64, 0]
       one         Sparse[int64, 0]
       two         Sparse[int64, 0]
``` 
That's precisely the reason we use this: Pandas internally does not store the zeros we get when e.g. calculating `hero.count`; so we don't see that the word "two" has zero occurrences in the first sentence, it's not stored. This is a massive advantage when dealing with *big data*: In a _DataFrame_, we only store the data that's relevant for each document to save lots and lots of time and space!
>>>>>>> 49224af8

Let's look at an example with some more data.
```python
>>> data = pd.read_csv("https://github.com/jbesomi/texthero/raw/master/dataset/bbcsport.csv")
>>> data_count = data["text"].pipe(count)
>>> data_count
     000m  00pm  04secs  05m  09secs  ...  zornotza  ztl  zuluaga  zurich  zvonareva
0       0     0       0    0       0  ...         0    0        0       0          0
1       0     0       0    0       0  ...         0    0        0       0          0
2       0     0       0    0       0  ...         0    0        0       0          0
3       0     0       0    0       0  ...         0    0        0       0          0
4       3     0       0    0       0  ...         0    0        0       0          0
..    ...   ...     ...  ...     ...  ...       ...  ...      ...     ...        ...
732     0     0       0    0       0  ...         0    0        0       0          0
733     0     0       0    0       0  ...         0    0        0       0          0
734     0     0       0    0       0  ...         0    0        0       0          0
735     0     0       0    0       0  ...         0    0        0       0          0
736     0     0       0    0       0  ...         0    0        0       0          0

>>> data_count.sparse.density
0.010792808715706939
```
<<<<<<< HEAD
We can see that only around 1% of our DataFrame `data_count` is filled with non-zero values, so using the sparse DataFrame is saving us a lot of space.
=======
We can see that only around 1.2% of our _DataFrame_ `data_count` is filled, so using the sparse DataFrame is saving us a lot of space.

<h4 align="left">When and how is it used? Do I have to work with multiindexes?!</h4>

The _DataFrame_ is mostly used internally for performance reasons. For example, as you can see above, the default output from `hero.count` is such a Pandas DataFrame, but if you apply e.g. `hero.pca` afterwards, you don't even notice the _DataFrame_: `s.pipe(hero.count).pipe(hero.normalize).pipe(hero.pca)` works just fine; everything is seamlessly integrated in the library.

The only thing you _can_ but _should not_ do is store a _DataFrame_ in your dataframe, as the performance is really bad. If you really want to, you can do it like this like this:
```python
>>> data = pd.read_csv("https://github.com/jbesomi/texthero/raw/master/dataset/bbcsport.csv")
>>> data_count = data["text"].pipe(count)

>>> # NOT recommended as performance is not optimal
>>> data["count"] = data_count
```
>>>>>>> 49224af8
<|MERGE_RESOLUTION|>--- conflicted
+++ resolved
@@ -35,18 +35,11 @@
 3. **VectorSeries**: Every cell is a vector representing text, i.e.
 a list of floats. For example, `pd.Series([[1.0, 2.0], [3.0, 4.0]])` is a valid VectorSeries.
 
-<<<<<<< HEAD
 Additionally, sometimes Texthero functions (most that accept a
 VectorSeries as input) also accept a Pandas _DataFrame_
 as input that is representing a matrix. Every cell value
 is then one entry in the matrix. An example is
 `pd.DataFrame([[1, 2, 3], [4, 5, 6]], columns=["word1", "word2", "word3"])`.
-=======
-4. **DataFrame**: A Pandas DataFrame where the rows can be the documents and the columns can be the words/terms in all the documents.
-For example,
-`pd.DataFrame([[1, 2, 3], [4,5,6]], columns=["hi", "servus", "hola"])`
-is a valid DataFrame.
->>>>>>> 49224af8
 
 Now, if you see a function in the documentation that looks like this:
 ```python
@@ -120,26 +113,8 @@
 ```
 
 <h3 align="left">DataFrame</h3>
-<<<<<<< HEAD
 
 In Natural Language Processing, we are often working with matrices that contain information about our dataset. For example, the output of the functions `tfidf`, `count`, and `term_frequency` is a [Document Term Matrix](https://en.wikipedia.org/wiki/Document-term_matrix), i.e. a matrix where each row is one document and each column is one term / word.
-=======
-
-As you can see, the `DataFrame` type is a little more complex than the others. Let's have a closer look to see what it is and why, where and how it is used!
-
-<h4 align="left">What is it?</h4>
-
-A _DataFrame_ can be a Pandas implementation of a [Document Term Matrix](https://en.wikipedia.org/wiki/Document-term_matrix), so the rows are the documents and the columns are the words/terms in all the documents. Other representations are Topic-Term matrices or Document-Topic matrices. In the Topic modeling tutorial you can find a more detailed introcution into those. 
-
-```python
->>> s = pd.Series(["Sentence one one", "Sentence two"])
->>> t = s.pipe(hero.tokenize).pipe(hero.count)  # first tokenize Series, then calculate word count
->>> t     
-  Sentence one two
-0        1   2   0
-1        1   0   1
-```
->>>>>>> 49224af8
 
 We use a Pandas DataFrame for this for two reasons:
 1. It looks nice.
@@ -147,18 +122,7 @@
 
 The second reason is worth explaining in more detail: In e.g. a big Document Term Matrix, we might have 10,000 different terms, so 10,000 columns in our DataFrame. Additionally, most documents will only contain a small subset of all the terms. Thus, in each row, there will be lots of zeros in our matrix. This is why we use a [sparse matrix](https://en.wikipedia.org/wiki/Sparse_matrix): A sparse matrix only stores the non-zero fields. And Pandas DataFrames support sparse data, so Texthero users fully profit from the sparseness!
 
-<<<<<<< HEAD
 This is a massive advantage when dealing with *big data*: In a _sparse DataFrame_, we only store the data that's relevant to save lots and lots of time and space!
-=======
-Have a look at the datatypes of `t` from the last code bit:
-```python
->>> t.dtypes
-count  Sentence    Sparse[int64, 0]
-       one         Sparse[int64, 0]
-       two         Sparse[int64, 0]
-``` 
-That's precisely the reason we use this: Pandas internally does not store the zeros we get when e.g. calculating `hero.count`; so we don't see that the word "two" has zero occurrences in the first sentence, it's not stored. This is a massive advantage when dealing with *big data*: In a _DataFrame_, we only store the data that's relevant for each document to save lots and lots of time and space!
->>>>>>> 49224af8
 
 Let's look at an example with some more data.
 ```python
@@ -181,21 +145,4 @@
 >>> data_count.sparse.density
 0.010792808715706939
 ```
-<<<<<<< HEAD
-We can see that only around 1% of our DataFrame `data_count` is filled with non-zero values, so using the sparse DataFrame is saving us a lot of space.
-=======
-We can see that only around 1.2% of our _DataFrame_ `data_count` is filled, so using the sparse DataFrame is saving us a lot of space.
-
-<h4 align="left">When and how is it used? Do I have to work with multiindexes?!</h4>
-
-The _DataFrame_ is mostly used internally for performance reasons. For example, as you can see above, the default output from `hero.count` is such a Pandas DataFrame, but if you apply e.g. `hero.pca` afterwards, you don't even notice the _DataFrame_: `s.pipe(hero.count).pipe(hero.normalize).pipe(hero.pca)` works just fine; everything is seamlessly integrated in the library.
-
-The only thing you _can_ but _should not_ do is store a _DataFrame_ in your dataframe, as the performance is really bad. If you really want to, you can do it like this like this:
-```python
->>> data = pd.read_csv("https://github.com/jbesomi/texthero/raw/master/dataset/bbcsport.csv")
->>> data_count = data["text"].pipe(count)
-
->>> # NOT recommended as performance is not optimal
->>> data["count"] = data_count
-```
->>>>>>> 49224af8
+We can see that only around 1% of our DataFrame `data_count` is filled with non-zero values, so using the sparse DataFrame is saving us a lot of space.