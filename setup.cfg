--- conflicted
+++ resolved
@@ -51,9 +51,6 @@
     nbsphinx
     parameterized>=0.7.4
     coverage
-<<<<<<< HEAD
     flair>=0.5.1
-=======
     pre-commit
-    pandas>=1.1.0
->>>>>>> bdaaa84f
+    pandas>=1.1.0