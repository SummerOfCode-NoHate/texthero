--- conflicted
+++ resolved
@@ -273,9 +273,8 @@
             [[1.0, 0.0], [0.0, 0.0]], index=[5, 7], columns=["a", "b"],
         )
 
-<<<<<<< HEAD
-        pd.testing.assert_series_equal(
-            representation.flatten(s, index=s_true.index), s_true, check_names=False
+        pd.testing.assert_frame_equal(
+            result, correct_output, check_dtype=False, rtol=0.1, atol=0.1,
         )
 
 
@@ -362,9 +361,4 @@
         except:
             self.fail("Output is not a valid VectorSeries.")
 
-        del document_embedding
-=======
-        pd.testing.assert_frame_equal(
-            result, correct_output, check_dtype=False, rtol=0.1, atol=0.1,
-        )
->>>>>>> b7827ca3
+        del document_embedding