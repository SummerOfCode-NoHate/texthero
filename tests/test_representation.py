import pandas as pd
import numpy as np
from texthero import representation
from texthero import preprocessing

from . import PandasTestCase

import doctest
import unittest
import string
import math
import warnings
from parameterized import parameterized


"""
Test doctest
"""


def load_tests(loader, tests, ignore):
    tests.addTests(doctest.DocTestSuite(representation))
    return tests


"""
Helper functions for the tests.
"""


def _tfidf(term, corpus, document_index):
    idf = (
        math.log((1 + len(corpus)) / (1 + len([doc for doc in corpus if term in doc])))
        + 1
    )
    tfidf_value = idf * corpus[document_index].count(term)
    return tfidf_value


"""
Test functions in representation module in a
parameterized way.
"""


# Define valid inputs / outputs / indexes for different functions.
s_not_tokenized = pd.Series(["This is not tokenized!"])
s_tokenized = pd.Series([["Test", "Test", "TEST", "!"], ["Test", "?", ".", "."]])
s_tokenized_with_noncontinuous_index = pd.Series(
    [["Test", "Test", "TEST", "!"], ["Test", "?", ".", "."]], index=[5, 7]
)

<<<<<<< HEAD
s_tokenized_output_index = pd.Index([0, 1])

s_tokenized_output_index_noncontinous = pd.Index([5, 7])


def _get_multiindex_for_tokenized_output(first_level_name):
    return pd.MultiIndex.from_product(
        [[first_level_name], ["!", ".", "?", "TEST", "Test"]]
    )
=======
tokenized_output_index = pd.Index([0, 1])
>>>>>>> b7827ca3

tokenized_output_noncontinous_index = pd.Index([5, 7])

test_cases_vectorization = [
    # format: [function_name, function, correct output for tokenized input above]
    [
        "count",
        representation.count,
        pd.DataFrame(
            [[1, 0, 0, 1, 2], [0, 2, 1, 0, 1]],
<<<<<<< HEAD
            index=s_tokenized_output_index,
            columns=_get_multiindex_for_tokenized_output("count"),
=======
            index=tokenized_output_index,
            columns=["!", ".", "?", "TEST", "Test"],
>>>>>>> b7827ca3
        ).astype("Sparse[int64, 0]"),
    ],
    [
        "term_frequency",
        representation.term_frequency,
        pd.DataFrame(
            [[0.125, 0.0, 0.0, 0.125, 0.250], [0.0, 0.25, 0.125, 0.0, 0.125]],
<<<<<<< HEAD
            index=s_tokenized_output_index,
            columns=_get_multiindex_for_tokenized_output("term_frequency"),
=======
            index=tokenized_output_index,
            columns=["!", ".", "?", "TEST", "Test"],
>>>>>>> b7827ca3
            dtype="Sparse",
        ).astype("Sparse[float64, nan]"),
    ],
    [
        "tfidf",
        representation.tfidf,
        pd.DataFrame(
            [
                [
                    _tfidf(x, s_tokenized, 0)  # Testing the tfidf formula here
                    for x in ["!", ".", "?", "TEST", "Test"]
                ],
                [_tfidf(x, s_tokenized, 1) for x in ["!", ".", "?", "TEST", "Test"]],
            ],
<<<<<<< HEAD
            index=s_tokenized_output_index,
            columns=_get_multiindex_for_tokenized_output("tfidf"),
=======
            index=tokenized_output_index,
            columns=["!", ".", "?", "TEST", "Test"],
>>>>>>> b7827ca3
        ).astype("Sparse[float64, nan]"),
    ],
]


test_cases_vectorization_min_df = [
    # format: [function_name, function, correct output for tokenized input above]
    [
        "count",
        representation.count,
<<<<<<< HEAD
        pd.DataFrame(
            [2, 1],
            index=s_tokenized_output_index,
            columns=pd.MultiIndex.from_tuples([("count", "Test")]),
        ).astype("Sparse[int64, 0]"),
=======
        pd.DataFrame([2, 1], index=tokenized_output_index, columns=["Test"],).astype(
            "Sparse[int64, 0]"
        ),
>>>>>>> b7827ca3
    ],
    [
        "term_frequency",
        representation.term_frequency,
        pd.DataFrame(
<<<<<<< HEAD
            [0.666667, 0.333333],
            index=s_tokenized_output_index,
            columns=pd.MultiIndex.from_tuples([("term_frequency", "Test")]),
=======
            [0.666667, 0.333333], index=tokenized_output_index, columns=["Test"],
>>>>>>> b7827ca3
        ).astype("Sparse[float64, nan]"),
    ],
    [
        "tfidf",
        representation.tfidf,
<<<<<<< HEAD
        pd.DataFrame(
            [2, 1],
            index=s_tokenized_output_index,
            columns=pd.MultiIndex.from_tuples([("tfidf", "Test")]),
        ).astype("Sparse[float64, nan]"),
    ],
]


s_vector_series = pd.Series([[1.0, 0.0], [0.0, 0.0]], index=[5, 7])
s_documenttermDF = pd.DataFrame(
    [[1.0, 0.0], [0.0, 0.0]],
    index=[5, 7],
    columns=pd.MultiIndex.from_product([["test"], ["a", "b"]]),
).astype("Sparse[float64, nan]")


test_cases_dim_reduction_and_clustering = [
    # format: [function_name, function, correct output for s_vector_series and s_documenttermDF input above]
=======
        pd.DataFrame([2, 1], index=tokenized_output_index, columns=["Test"],).astype(
            "Sparse[float64, nan]"
        ),
    ],
]


vector_s = pd.Series([[1.0, 0.0], [0.0, 0.0]], index=[5, 7])
df = pd.DataFrame([[1.0, 0.0], [0.0, 0.0]], index=[5, 7], columns=["a", "b"],).astype(
    "Sparse[float64, nan]"
)


test_cases_dim_reduction_and_clustering = [
    # format: [function_name, function, correct output for s_vector_series and df input above]
>>>>>>> b7827ca3
    ["pca", representation.pca, pd.Series([[-0.5, 0.0], [0.5, 0.0]], index=[5, 7],),],
    [
        "nmf",
        representation.nmf,
        pd.Series([[5.119042424626627, 0.0], [0.0, 0.0]], index=[5, 7],),
    ],
    [
        "tsne",
        representation.tsne,
        pd.Series([[164.86682, 1814.1647], [-164.8667, -1814.1644]], index=[5, 7],),
    ],
    [
        "kmeans",
        representation.kmeans,
        pd.Series([1, 0], index=[5, 7], dtype="category"),
    ],
    [
        "dbscan",
        representation.dbscan,
        pd.Series([-1, -1], index=[5, 7], dtype="category"),
    ],
    [
        "meanshift",
        representation.meanshift,
        pd.Series([0, 1], index=[5, 7], dtype="category"),
    ],
    [
        "normalize",
        representation.normalize,
        pd.Series([[1.0, 0.0], [0.0, 0.0]], index=[5, 7],),
    ],
]


class AbstractRepresentationTest(PandasTestCase):
    """
    Class for representation test cases. Most tests are
    parameterized, some are implemented individually
    (e.g. to test a formula manually).
    """

    """
    Vectorization.
    """

    @parameterized.expand(test_cases_vectorization)
    def test_vectorization_simple(self, name, test_function, correct_output):
        s_true = correct_output
        result_s = test_function(s_tokenized)
        pd.testing.assert_frame_equal(s_true, result_s, check_dtype=False)

    @parameterized.expand(test_cases_vectorization)
    def test_vectorization_noncontinuous_index_kept(
        self, name, test_function, correct_output=None
    ):
        result_s = test_function(s_tokenized_with_noncontinuous_index)
        pd.testing.assert_index_equal(
<<<<<<< HEAD
            s_tokenized_output_index_noncontinous, result_s.index
=======
            tokenized_output_noncontinous_index, result_s.index
>>>>>>> b7827ca3
        )

    @parameterized.expand(test_cases_vectorization_min_df)
    def test_vectorization_min_df(self, name, test_function, correct_output):
        s_true = correct_output
        result_s = test_function(s_tokenized, min_df=2)
        pd.testing.assert_frame_equal(s_true, result_s, check_dtype=False)

    @parameterized.expand(test_cases_vectorization)
    def test_vectorization_not_tokenized_yet_warning(self, name, test_function, *args):
        with self.assertWarns(DeprecationWarning):  # check raise warning
            test_function(s_not_tokenized)

    @parameterized.expand(test_cases_vectorization)
    def test_vectorization_arguments_to_sklearn(self, name, test_function, *args):
        try:
            test_function(s_tokenized, max_features=1, min_df=1, max_df=1.0)
        except TypeError:
            self.fail("Sklearn arguments not handled correctly.")

    """
    Dimensionality Reduction and Clustering
    """

    @parameterized.expand(test_cases_dim_reduction_and_clustering)
    def test_dim_reduction_and_clustering_with_vector_series_input(
        self, name, test_function, correct_output
    ):
        s_true = correct_output

        if name == "kmeans":
<<<<<<< HEAD
            result_s = test_function(s_vector_series, random_state=42, n_clusters=2)
        elif name == "dbscan" or name == "meanshift" or name == "normalize":
            result_s = test_function(s_vector_series)
        else:
            result_s = test_function(s_vector_series, random_state=42)
=======
            result_s = test_function(vector_s, random_state=42, n_clusters=2)
        elif name == "dbscan" or name == "meanshift" or name == "normalize":
            result_s = test_function(vector_s)
        else:
            result_s = test_function(vector_s, random_state=42)
>>>>>>> b7827ca3

        pd.testing.assert_series_equal(
            s_true,
            result_s,
            check_dtype=False,
            rtol=0.1,
            atol=0.1,
            check_category_order=False,
        )

    @parameterized.expand(test_cases_dim_reduction_and_clustering)
<<<<<<< HEAD
    def test_dim_reduction_and_clustering_with_documenttermDF_input(
=======
    def test_dim_reduction_and_clustering_with_dataframe_input(
>>>>>>> b7827ca3
        self, name, test_function, correct_output
    ):
        s_true = correct_output

        if name == "normalize":
            # testing this below separately
            return

        if name == "kmeans":
<<<<<<< HEAD
            result_s = test_function(s_documenttermDF, random_state=42, n_clusters=2)
        elif name == "dbscan" or name == "meanshift" or name == "normalize":
            result_s = test_function(s_documenttermDF)
        else:
            result_s = test_function(s_documenttermDF, random_state=42)
=======
            result_s = test_function(df, random_state=42, n_clusters=2)
        elif name == "dbscan" or name == "meanshift" or name == "normalize":
            result_s = test_function(df)
        else:
            result_s = test_function(df, random_state=42)
>>>>>>> b7827ca3

        pd.testing.assert_series_equal(
            s_true,
            result_s,
            check_dtype=False,
            rtol=0.1,
            atol=0.1,
            check_category_order=False,
        )

<<<<<<< HEAD
    def test_normalize_documenttermDF_also_as_output(self):
        # normalize should also return DocumentTermDF output for DocumentTermDF
        # input so we test it separately
        result = representation.normalize(s_documenttermDF)
        correct_output = pd.DataFrame(
            [[1.0, 0.0], [0.0, 0.0]],
            index=[5, 7],
            columns=pd.MultiIndex.from_product([["test"], ["a", "b"]]),
=======
    def test_normalize_DataFrame_also_as_output(self):
        # normalize should also return DataFrame output for DataFrame
        # input so we test it separately
        result = representation.normalize(df)
        correct_output = pd.DataFrame(
            [[1.0, 0.0], [0.0, 0.0]], index=[5, 7], columns=["a", "b"],
>>>>>>> b7827ca3
        )

        pd.testing.assert_frame_equal(
            result, correct_output, check_dtype=False, rtol=0.1, atol=0.1,
        )<|MERGE_RESOLUTION|>--- conflicted
+++ resolved
@@ -50,19 +50,7 @@
     [["Test", "Test", "TEST", "!"], ["Test", "?", ".", "."]], index=[5, 7]
 )
 
-<<<<<<< HEAD
-s_tokenized_output_index = pd.Index([0, 1])
-
-s_tokenized_output_index_noncontinous = pd.Index([5, 7])
-
-
-def _get_multiindex_for_tokenized_output(first_level_name):
-    return pd.MultiIndex.from_product(
-        [[first_level_name], ["!", ".", "?", "TEST", "Test"]]
-    )
-=======
 tokenized_output_index = pd.Index([0, 1])
->>>>>>> b7827ca3
 
 tokenized_output_noncontinous_index = pd.Index([5, 7])
 
@@ -73,13 +61,8 @@
         representation.count,
         pd.DataFrame(
             [[1, 0, 0, 1, 2], [0, 2, 1, 0, 1]],
-<<<<<<< HEAD
-            index=s_tokenized_output_index,
-            columns=_get_multiindex_for_tokenized_output("count"),
-=======
             index=tokenized_output_index,
             columns=["!", ".", "?", "TEST", "Test"],
->>>>>>> b7827ca3
         ).astype("Sparse[int64, 0]"),
     ],
     [
@@ -87,13 +70,8 @@
         representation.term_frequency,
         pd.DataFrame(
             [[0.125, 0.0, 0.0, 0.125, 0.250], [0.0, 0.25, 0.125, 0.0, 0.125]],
-<<<<<<< HEAD
-            index=s_tokenized_output_index,
-            columns=_get_multiindex_for_tokenized_output("term_frequency"),
-=======
             index=tokenized_output_index,
             columns=["!", ".", "?", "TEST", "Test"],
->>>>>>> b7827ca3
             dtype="Sparse",
         ).astype("Sparse[float64, nan]"),
     ],
@@ -108,13 +86,8 @@
                 ],
                 [_tfidf(x, s_tokenized, 1) for x in ["!", ".", "?", "TEST", "Test"]],
             ],
-<<<<<<< HEAD
-            index=s_tokenized_output_index,
-            columns=_get_multiindex_for_tokenized_output("tfidf"),
-=======
             index=tokenized_output_index,
             columns=["!", ".", "?", "TEST", "Test"],
->>>>>>> b7827ca3
         ).astype("Sparse[float64, nan]"),
     ],
 ]
@@ -125,55 +98,20 @@
     [
         "count",
         representation.count,
-<<<<<<< HEAD
-        pd.DataFrame(
-            [2, 1],
-            index=s_tokenized_output_index,
-            columns=pd.MultiIndex.from_tuples([("count", "Test")]),
-        ).astype("Sparse[int64, 0]"),
-=======
         pd.DataFrame([2, 1], index=tokenized_output_index, columns=["Test"],).astype(
             "Sparse[int64, 0]"
         ),
->>>>>>> b7827ca3
     ],
     [
         "term_frequency",
         representation.term_frequency,
         pd.DataFrame(
-<<<<<<< HEAD
-            [0.666667, 0.333333],
-            index=s_tokenized_output_index,
-            columns=pd.MultiIndex.from_tuples([("term_frequency", "Test")]),
-=======
             [0.666667, 0.333333], index=tokenized_output_index, columns=["Test"],
->>>>>>> b7827ca3
         ).astype("Sparse[float64, nan]"),
     ],
     [
         "tfidf",
         representation.tfidf,
-<<<<<<< HEAD
-        pd.DataFrame(
-            [2, 1],
-            index=s_tokenized_output_index,
-            columns=pd.MultiIndex.from_tuples([("tfidf", "Test")]),
-        ).astype("Sparse[float64, nan]"),
-    ],
-]
-
-
-s_vector_series = pd.Series([[1.0, 0.0], [0.0, 0.0]], index=[5, 7])
-s_documenttermDF = pd.DataFrame(
-    [[1.0, 0.0], [0.0, 0.0]],
-    index=[5, 7],
-    columns=pd.MultiIndex.from_product([["test"], ["a", "b"]]),
-).astype("Sparse[float64, nan]")
-
-
-test_cases_dim_reduction_and_clustering = [
-    # format: [function_name, function, correct output for s_vector_series and s_documenttermDF input above]
-=======
         pd.DataFrame([2, 1], index=tokenized_output_index, columns=["Test"],).astype(
             "Sparse[float64, nan]"
         ),
@@ -189,7 +127,6 @@
 
 test_cases_dim_reduction_and_clustering = [
     # format: [function_name, function, correct output for s_vector_series and df input above]
->>>>>>> b7827ca3
     ["pca", representation.pca, pd.Series([[-0.5, 0.0], [0.5, 0.0]], index=[5, 7],),],
     [
         "nmf",
@@ -247,11 +184,7 @@
     ):
         result_s = test_function(s_tokenized_with_noncontinuous_index)
         pd.testing.assert_index_equal(
-<<<<<<< HEAD
-            s_tokenized_output_index_noncontinous, result_s.index
-=======
             tokenized_output_noncontinous_index, result_s.index
->>>>>>> b7827ca3
         )
 
     @parameterized.expand(test_cases_vectorization_min_df)
@@ -283,19 +216,11 @@
         s_true = correct_output
 
         if name == "kmeans":
-<<<<<<< HEAD
-            result_s = test_function(s_vector_series, random_state=42, n_clusters=2)
-        elif name == "dbscan" or name == "meanshift" or name == "normalize":
-            result_s = test_function(s_vector_series)
-        else:
-            result_s = test_function(s_vector_series, random_state=42)
-=======
             result_s = test_function(vector_s, random_state=42, n_clusters=2)
         elif name == "dbscan" or name == "meanshift" or name == "normalize":
             result_s = test_function(vector_s)
         else:
             result_s = test_function(vector_s, random_state=42)
->>>>>>> b7827ca3
 
         pd.testing.assert_series_equal(
             s_true,
@@ -307,11 +232,7 @@
         )
 
     @parameterized.expand(test_cases_dim_reduction_and_clustering)
-<<<<<<< HEAD
-    def test_dim_reduction_and_clustering_with_documenttermDF_input(
-=======
     def test_dim_reduction_and_clustering_with_dataframe_input(
->>>>>>> b7827ca3
         self, name, test_function, correct_output
     ):
         s_true = correct_output
@@ -321,19 +242,11 @@
             return
 
         if name == "kmeans":
-<<<<<<< HEAD
-            result_s = test_function(s_documenttermDF, random_state=42, n_clusters=2)
-        elif name == "dbscan" or name == "meanshift" or name == "normalize":
-            result_s = test_function(s_documenttermDF)
-        else:
-            result_s = test_function(s_documenttermDF, random_state=42)
-=======
             result_s = test_function(df, random_state=42, n_clusters=2)
         elif name == "dbscan" or name == "meanshift" or name == "normalize":
             result_s = test_function(df)
         else:
             result_s = test_function(df, random_state=42)
->>>>>>> b7827ca3
 
         pd.testing.assert_series_equal(
             s_true,
@@ -344,23 +257,12 @@
             check_category_order=False,
         )
 
-<<<<<<< HEAD
-    def test_normalize_documenttermDF_also_as_output(self):
-        # normalize should also return DocumentTermDF output for DocumentTermDF
-        # input so we test it separately
-        result = representation.normalize(s_documenttermDF)
-        correct_output = pd.DataFrame(
-            [[1.0, 0.0], [0.0, 0.0]],
-            index=[5, 7],
-            columns=pd.MultiIndex.from_product([["test"], ["a", "b"]]),
-=======
     def test_normalize_DataFrame_also_as_output(self):
         # normalize should also return DataFrame output for DataFrame
         # input so we test it separately
         result = representation.normalize(df)
         correct_output = pd.DataFrame(
             [[1.0, 0.0], [0.0, 0.0]], index=[5, 7], columns=["a", "b"],
->>>>>>> b7827ca3
         )
 
         pd.testing.assert_frame_equal(
