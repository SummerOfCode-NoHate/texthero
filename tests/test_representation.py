--- conflicted
+++ resolved
@@ -109,7 +109,6 @@
         s = preprocessing.tokenize(s)
         s_true = pd.Series([[1.0, 1.0]])
         s_true.rename_axis("document", inplace=True)
-<<<<<<< HEAD
         self.assertEqual(representation.tfidf(s), s_true)
 
     def test_tfidf_max_features(self):
@@ -184,7 +183,4 @@
         s_embed = pd.DataFrame(data=[1], index=["one"])
         to = "two"
         with self.assertRaisesRegex(ValueError, r"index"):
-            representation.most_similar(s_embed, to)
-=======
-        self.assertEqual(representation.tfidf(s), s_true)
->>>>>>> cab07834
+            representation.most_similar(s_embed, to)