--- conflicted
+++ resolved
@@ -119,23 +119,14 @@
 ]
 
 
-<<<<<<< HEAD
-vector_s = pd.Series([[1.0, 0.0], [0.0, 0.0]], index=[5, 7])
-document_term_df = pd.DataFrame(
-=======
 s_vector_series = pd.Series([[1.0, 0.0], [0.0, 0.0]], index=[5, 7])
 s_DataFrame = pd.DataFrame(
->>>>>>> 75a999ce
     [[1.0, 0.0], [0.0, 0.0]], index=[5, 7], columns=["a", "b"],
 ).astype("Sparse[float64, nan]")
 
 
 test_cases_dim_reduction_and_clustering = [
-<<<<<<< HEAD
-    # format: [function_name, function, correct output for s_vector_series and s_documenttermDF input above]
-=======
     # format: [function_name, function, correct output for s_vector_series and s_DataFrame input above]
->>>>>>> 75a999ce
     ["pca", representation.pca, pd.Series([[-0.5, 0.0], [0.5, 0.0]], index=[5, 7],),],
     [
         "nmf",
@@ -241,11 +232,7 @@
         )
 
     @parameterized.expand(test_cases_dim_reduction_and_clustering)
-<<<<<<< HEAD
-    def test_dim_reduction_and_clustering_with_documenttermDF_input(
-=======
     def test_dim_reduction_and_clustering_with_DataFrame_input(
->>>>>>> 75a999ce
         self, name, test_function, correct_output
     ):
         s_true = correct_output
@@ -255,19 +242,11 @@
             return
 
         if name == "kmeans":
-<<<<<<< HEAD
-            result_s = test_function(document_term_df, random_state=42, n_clusters=2)
-        elif name == "dbscan" or name == "meanshift":
-            result_s = test_function(document_term_df)
-        else:
-            result_s = test_function(document_term_df, random_state=42)
-=======
             result_s = test_function(s_DataFrame, random_state=42, n_clusters=2)
         elif name == "dbscan" or name == "meanshift" or name == "normalize":
             result_s = test_function(s_DataFrame)
         else:
             result_s = test_function(s_DataFrame, random_state=42)
->>>>>>> 75a999ce
 
         pd.testing.assert_series_equal(
             s_true,
@@ -278,17 +257,10 @@
             check_category_order=False,
         )
 
-<<<<<<< HEAD
-    def test_normalize_document_term_df_also_as_output(self):
-        # normalize should also return DocumentTermDF output for DocumentTermDF
-        # input so we test it separately
-        result = representation.normalize(document_term_df)
-=======
     def test_normalize_DataFrame_also_as_output(self):
         # normalize should also return DataFrame output for DataFrame
         # input so we test it separately
         result = representation.normalize(s_DataFrame)
->>>>>>> 75a999ce
         correct_output = pd.DataFrame(
             [[1.0, 0.0], [0.0, 0.0]], index=[5, 7], columns=["a", "b"],
         )
