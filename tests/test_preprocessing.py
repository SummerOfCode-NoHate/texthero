--- conflicted
+++ resolved
@@ -7,11 +7,8 @@
 from texthero import preprocessing, stopwords
 from . import PandasTestCase
 
-<<<<<<< HEAD
-=======
 import warnings
 
->>>>>>> 61060351
 """
 Test doctest
 """
