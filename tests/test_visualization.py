--- conflicted
+++ resolved
@@ -186,10 +186,6 @@
         )
         s_result = visualization.top_words_per_topic(s_tfidf, s_cluster, n_words=3)
         s_true = pd.Series(
-<<<<<<< HEAD
-            [["music", "violin", "orchestra"],["sports", "football", "soccer"]],
-=======
             [["music", "violin", "orchestra"], ["sports", "football", "soccer"]],
->>>>>>> 79fc37e1
         )
         pd.testing.assert_series_equal(s_result, s_true, check_names=False)