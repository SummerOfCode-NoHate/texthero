--- conflicted
+++ resolved
@@ -8,12 +8,8 @@
 
 
 # Define valid inputs for different functions.
-<<<<<<< HEAD
-s_text = pd.Series(["Test", "Babel"], index=[5, 6])
-=======
 s_text = pd.Series(["Test"], index=[5])
 s_tokenized_lists = pd.Series([["Test", "Test2"], ["Test3"]], index=[5, 6])
->>>>>>> f66f23c8
 s_numeric = pd.Series([5.0], index=[5])
 s_numeric_lists = pd.Series([[5.0, 5.0], [6.0, 6.0]], index=[5, 6])
 
