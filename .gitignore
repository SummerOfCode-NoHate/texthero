--- conflicted
+++ resolved
@@ -115,13 +115,8 @@
 # Scrapy stuff:
 .scrapy
 
-<<<<<<< HEAD
-env
-
-=======
 # Sphinx documentation
 docs/_build/
->>>>>>> b4e1e4e7
 
 # PyBuilder
 .pybuilder/
